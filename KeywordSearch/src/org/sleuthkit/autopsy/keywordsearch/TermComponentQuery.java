/*
 * Autopsy Forensic Browser
 *
 * Copyright 2011-2014 Basis Technology Corp.
 * Contact: carrier <at> sleuthkit <dot> org
 *
 * Licensed under the Apache License, Version 2.0 (the "License");
 * you may not use this file except in compliance with the License.
 * You may obtain a copy of the License at
 *
 *     http://www.apache.org/licenses/LICENSE-2.0
 *
 * Unless required by applicable law or agreed to in writing, software
 * distributed under the License is distributed on an "AS IS" BASIS,
 * WITHOUT WARRANTIES OR CONDITIONS OF ANY KIND, either express or implied.
 * See the License for the specific language governing permissions and
 * limitations under the License.
 */
//
package org.sleuthkit.autopsy.keywordsearch;

import java.util.ArrayList;
import java.util.Collection;
import java.util.HashSet;
import java.util.List;
import java.util.Set;
import java.util.logging.Level;
import org.sleuthkit.autopsy.coreutils.Logger;
import java.util.regex.Pattern;
import java.util.regex.PatternSyntaxException;
import org.apache.solr.client.solrj.SolrQuery;
import org.apache.solr.client.solrj.response.TermsResponse;
import org.apache.solr.client.solrj.response.TermsResponse.Term;
import org.sleuthkit.autopsy.coreutils.Version;
import org.sleuthkit.datamodel.BlackboardArtifact;
import org.sleuthkit.datamodel.BlackboardArtifact.ARTIFACT_TYPE;
import org.sleuthkit.datamodel.BlackboardAttribute;
import org.sleuthkit.datamodel.BlackboardAttribute.ATTRIBUTE_TYPE;
import org.sleuthkit.datamodel.TskException;

/**
 * Performs a regular expression query to the SOLR/Lucene instance.
 */
class TermComponentQuery implements KeywordSearchQuery {

    private static final int TERMS_UNLIMITED = -1;
    //corresponds to field in Solr schema, analyzed with white-space tokenizer only
    private static final String TERMS_SEARCH_FIELD = Server.Schema.CONTENT_WS.toString();
    private static final String TERMS_HANDLER = "/terms"; //NON-NLS
    private static final int TERMS_TIMEOUT = 90 * 1000; //in ms
    private static final Logger logger = Logger.getLogger(TermComponentQuery.class.getName());
    private String queryEscaped;
    private final KeywordList keywordList;
    private final Keyword keyword;
    private boolean isEscaped;
    private List<Term> terms;
    private final List<KeywordQueryFilter> filters = new ArrayList<>();
    private String field;
    private static final int MAX_TERMS_RESULTS = 20000;

    private static final boolean DEBUG = (Version.getBuildType() == Version.Type.DEVELOPMENT);

    public TermComponentQuery(KeywordList keywordList, Keyword keyword) {
        this.field = null;
        this.keyword = keyword;
        this.keywordList = keywordList;
        this.queryEscaped = keyword.getQuery();
        isEscaped = false;
        terms = null;
    }

    @Override
    public void addFilter(KeywordQueryFilter filter) {
        this.filters.add(filter);
    }

    @Override
    public void setField(String field) {
        this.field = field;
    }

    @Override
    public void setSubstringQuery() {
        queryEscaped = ".*" + queryEscaped + ".*";
    }

    @Override
    public void escape() {
        queryEscaped = Pattern.quote(keyword.getQuery());
        isEscaped = true;
    }

    @Override
    public boolean validate() {
        if (queryEscaped.equals("")) {
            return false;
        }

        boolean valid = true;
        try {
            Pattern.compile(queryEscaped);
        } catch (PatternSyntaxException ex1) {
            valid = false;
        } catch (IllegalArgumentException ex2) {
            valid = false;
        }
        return valid;
    }

    @Override
    public boolean isEscaped() {
        return isEscaped;
    }

    @Override
    public boolean isLiteral() {
        return false;
    }

    /*
     * helper method to create a Solr terms component query
     */
    protected SolrQuery createQuery() {
        final SolrQuery q = new SolrQuery();
        q.setRequestHandler(TERMS_HANDLER);
        q.setTerms(true);
        q.setTermsLimit(TERMS_UNLIMITED);
        q.setTermsRegexFlag("case_insensitive"); //NON-NLS
        //q.setTermsLimit(200);
        //q.setTermsRegexFlag(regexFlag);
        //q.setTermsRaw(true);
        q.setTermsRegex(queryEscaped);
        q.addTermsField(TERMS_SEARCH_FIELD);
        q.setTimeAllowed(TERMS_TIMEOUT);

        return q;

    }

    /*
     * execute query and return terms, helper method
     */
    protected List<Term> executeQuery(SolrQuery q) throws NoOpenCoreException {
        try {
            Server solrServer = KeywordSearch.getServer();
            TermsResponse tr = solrServer.queryTerms(q);
            List<Term> termsCol = tr.getTerms(TERMS_SEARCH_FIELD);
            return termsCol;
        } catch (KeywordSearchModuleException ex) {
            logger.log(Level.WARNING, "Error executing the regex terms query: " + keyword.getQuery(), ex); //NON-NLS
            return null;  //no need to create result view, just display error dialog
        }
    }

    @Override
    public String getEscapedQueryString() {
        return this.queryEscaped;
    }

    @Override
    public String getQueryString() {
        return keyword.getQuery();
    }

    @Override
    public KeywordCachedArtifact writeSingleFileHitsToBlackBoard(String termHit, KeywordHit hit, String snippet, String listName) {
        final String MODULE_NAME = KeywordSearchModuleFactory.getModuleName();

        //there is match actually in this file, create artifact only then
        BlackboardArtifact bba;
        KeywordCachedArtifact writeResult;
        Collection<BlackboardAttribute> attributes = new ArrayList<>();
        try {
            bba = hit.getContent().newArtifact(ARTIFACT_TYPE.TSK_KEYWORD_HIT);
            writeResult = new KeywordCachedArtifact(bba);
        } catch (Exception e) {
            logger.log(Level.WARNING, "Error adding bb artifact for keyword hit", e); //NON-NLS
            return null;
        }

        //regex match
        attributes.add(new BlackboardAttribute(ATTRIBUTE_TYPE.TSK_KEYWORD, MODULE_NAME, termHit));

        if ((listName != null) && (listName.equals("") == false)) {
            attributes.add(new BlackboardAttribute(ATTRIBUTE_TYPE.TSK_SET_NAME, MODULE_NAME, listName));
        }

        //preview
        if (snippet != null) {
            attributes.add(new BlackboardAttribute(ATTRIBUTE_TYPE.TSK_KEYWORD_PREVIEW, MODULE_NAME, snippet));
        }
        //regex keyword
        attributes.add(new BlackboardAttribute(ATTRIBUTE_TYPE.TSK_KEYWORD_REGEXP, MODULE_NAME, keyword.getQuery()));

        if (hit.isArtifactHit()) {
            attributes.add(new BlackboardAttribute(ATTRIBUTE_TYPE.TSK_ASSOCIATED_ARTIFACT, MODULE_NAME, hit.getArtifact().getArtifactID()));
        }

        try {
            bba.addAttributes(attributes);
            writeResult.add(attributes);
            return writeResult;
        } catch (TskException e) {
            logger.log(Level.WARNING, "Error adding bb attributes for terms search artifact", e); //NON-NLS
        }

        return null;
    }

    @Override
<<<<<<< HEAD
    public QueryResults performQuery() throws NoOpenCoreException, KeywordSearchSettingsManager.KeywordSearchSettingsManagerException {

=======
    public QueryResults performQuery() throws NoOpenCoreException {
        /*
         * Execute the regex query to get a list of terms that match the regex.
         * Note that the field that is being searched is tokenized based on
         * whitespace.
         */ 
>>>>>>> bdf3482d
        final SolrQuery q = createQuery();
        q.setShowDebugInfo(DEBUG);
        q.setTermsLimit(MAX_TERMS_RESULTS);
        logger.log(Level.INFO, "Query: {0}", q.toString()); //NON-NLS
        terms = executeQuery(q);

        /*
         * For each term that matched the regex, query for the term to get the
         * full set of document hits.
         */
        QueryResults results = new QueryResults(this, keywordList);
        int resultSize = 0;
        for (Term term : terms) {
            final String termStr = KeywordSearchUtil.escapeLuceneQuery(term.getTerm());

            LuceneQuery filesQuery = new LuceneQuery(keywordList, new Keyword(termStr, true));

            //filesQuery.setField(TERMS_SEARCH_FIELD);
            for (KeywordQueryFilter filter : filters) {
                //set filter
                //note: we can't set filter query on terms query
                //but setting filter query on terms results query will yield the same result
                filesQuery.addFilter(filter);
            }
            try {
                QueryResults subResults = filesQuery.performQuery();
                Set<KeywordHit> filesResults = new HashSet<>();
                for (Keyword key : subResults.getKeywords()) {
                    List<KeywordHit> keyRes = subResults.getResults(key);
                    resultSize += keyRes.size();
                    filesResults.addAll(keyRes);
                }
                results.addResult(new Keyword(term.getTerm(), false), new ArrayList<>(filesResults));
            } catch (NoOpenCoreException | RuntimeException | KeywordSearchSettingsManager.KeywordSearchSettingsManagerException e) {
                logger.log(Level.WARNING, "Error executing Solr query,", e); //NON-NLS
                throw e;
            }
            //NON-NLS
            //NON-NLS
            

        }

        //TODO limit how many results we store, not to hit memory limits
        logger.log(Level.INFO, "Regex # results: {0}", resultSize); //NON-NLS

        return results;
    }

    @Override
    public KeywordList getKeywordList() {
        return keywordList;
    }
}<|MERGE_RESOLUTION|>--- conflicted
+++ resolved
@@ -25,12 +25,12 @@
 import java.util.List;
 import java.util.Set;
 import java.util.logging.Level;
-import org.sleuthkit.autopsy.coreutils.Logger;
 import java.util.regex.Pattern;
 import java.util.regex.PatternSyntaxException;
 import org.apache.solr.client.solrj.SolrQuery;
 import org.apache.solr.client.solrj.response.TermsResponse;
 import org.apache.solr.client.solrj.response.TermsResponse.Term;
+import org.sleuthkit.autopsy.coreutils.Logger;
 import org.sleuthkit.autopsy.coreutils.Version;
 import org.sleuthkit.datamodel.BlackboardArtifact;
 import org.sleuthkit.datamodel.BlackboardArtifact.ARTIFACT_TYPE;
@@ -208,17 +208,12 @@
     }
 
     @Override
-<<<<<<< HEAD
     public QueryResults performQuery() throws NoOpenCoreException, KeywordSearchSettingsManager.KeywordSearchSettingsManagerException {
-
-=======
-    public QueryResults performQuery() throws NoOpenCoreException {
         /*
          * Execute the regex query to get a list of terms that match the regex.
          * Note that the field that is being searched is tokenized based on
          * whitespace.
          */ 
->>>>>>> bdf3482d
         final SolrQuery q = createQuery();
         q.setShowDebugInfo(DEBUG);
         q.setTermsLimit(MAX_TERMS_RESULTS);
