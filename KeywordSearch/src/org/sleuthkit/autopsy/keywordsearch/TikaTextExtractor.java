/*
 * Autopsy Forensic Browser
 *
 * Copyright 2011-2016 Basis Technology Corp.
 * Contact: carrier <at> sleuthkit <dot> org
 *
 * Licensed under the Apache License, Version 2.0 (the "License");
 * you may not use this file except in compliance with the License.
 * You may obtain a copy of the License at
 *
 *     http://www.apache.org/licenses/LICENSE-2.0
 *
 * Unless required by applicable law or agreed to in writing, software
 * distributed under the License is distributed on an "AS IS" BASIS,
 * WITHOUT WARRANTIES OR CONDITIONS OF ANY KIND, either express or implied.
 * See the License for the specific language governing permissions and
 * limitations under the License.
 */
package org.sleuthkit.autopsy.keywordsearch;

import com.google.common.io.CharSource;
import java.io.IOException;
import java.io.InputStream;
import java.io.Reader;
import java.util.List;
import java.util.MissingResourceException;
import java.util.concurrent.ExecutorService;
import java.util.concurrent.Executors;
import java.util.concurrent.Future;
import java.util.concurrent.TimeUnit;
import java.util.concurrent.TimeoutException;
import java.util.logging.Level;
import java.util.stream.Collectors;
import java.util.stream.Stream;
import org.apache.tika.Tika;
import org.apache.tika.metadata.Metadata;
import org.apache.tika.parser.ParseContext;
import org.openide.util.NbBundle;
import org.sleuthkit.autopsy.keywordsearch.Ingester.IngesterException;
import org.sleuthkit.datamodel.AbstractFile;
import org.sleuthkit.datamodel.ReadContentInputStream;

/**
 * Extracts text from Tika supported AbstractFile content. Protects against Tika
 * parser hangs (for unexpected/corrupt content) using a timeout mechanism.
 */
class TikaTextExtractor extends FileTextExtractor {

<<<<<<< HEAD
    private static final Logger logger = Logger.getLogger(TikaTextExtractor.class.getName());
    private static Ingester ingester;
    private static final Charset OUTPUT_CHARSET = Server.DEFAULT_INDEXED_TEXT_CHARSET;
    private static final int MAX_EXTR_TEXT_CHARS = 16 * 1024;
    private static final int SINGLE_READ_CHARS = 1024;
    private static final int EXTRA_CHARS = 128; //for whitespace
    private final char[] textChunkBuf = new char[MAX_EXTR_TEXT_CHARS];
    private AbstractFile sourceFile; //currently processed file
    private int numChunks = 0;
=======
>>>>>>> 018a360b
    private final ExecutorService tikaParseExecutor = Executors.newSingleThreadExecutor();

    private static final List<String> TIKA_SUPPORTED_TYPES
            = new Tika().getParser().getSupportedTypes(new ParseContext())
            .parallelStream()
            .map(mt -> mt.getType() + "/" + mt.getSubtype())
            .collect(Collectors.toList());

    @Override
    void logWarning(final String msg, Exception ex) {
        KeywordSearch.getTikaLogger().log(Level.WARNING, msg, ex);
        super.logWarning(msg, ex);
    }

    @Override
    Reader getReader(final InputStream stream, AbstractFile sourceFile) throws IngesterException, MissingResourceException {
        Metadata metadata = new Metadata();
        //Parse the file in a task, a convenient way to have a timeout...
        final Future<Reader> future = tikaParseExecutor.submit(() -> new Tika().parse(stream, metadata));
        try {
            final Reader tikaReader = future.get(getTimeout(sourceFile.getSize()), TimeUnit.SECONDS);
            CharSource metaDataCharSource = getMetaDataCharSource(metadata);
            //concatenate parsed content and meta data into a single reader.
            return CharSource.concat(new ReaderCharSource(tikaReader), metaDataCharSource).openStream();
        } catch (TimeoutException te) {
            final String msg = NbBundle.getMessage(this.getClass(), "AbstractFileTikaTextExtract.index.tikaParseTimeout.text", sourceFile.getId(), sourceFile.getName());
            logWarning(msg, te);
            throw new IngesterException(msg);
        } catch (Exception ex) {
            KeywordSearch.getTikaLogger().log(Level.WARNING, "Exception: Unable to Tika parse the content" + sourceFile.getId() + ": " + sourceFile.getName(), ex.getCause()); //NON-NLS
            final String msg = NbBundle.getMessage(this.getClass(), "AbstractFileTikaTextExtract.index.exception.tikaParse.msg", sourceFile.getId(), sourceFile.getName());
            logWarning(msg, ex);
            throw new IngesterException(msg, ex);
        }
    }

    /**
     * Gets a CharSource that wraps a formated representation of the given
     * Metadata.
     *
     * @param metadata The Metadata to wrap as a CharSource
     *
     * @return A CharSource for the given MetaData
     */
    static private CharSource getMetaDataCharSource(Metadata metadata) {
        return CharSource.wrap(
                new StringBuilder("\n\n------------------------------METADATA------------------------------\n\n")
                .append(Stream.of(metadata.names()).sorted()
                        .map(key -> key + ": " + metadata.get(key))
                        .collect(Collectors.joining("\n"))
                ));
    }

    @Override
    public boolean isContentTypeSpecific() {
        return true;
    }

    @Override
    public boolean isSupported(AbstractFile file, String detectedFormat) {
        if (detectedFormat == null
                || FileTextExtractor.BLOB_MIME_TYPES.contains(detectedFormat) //any binary unstructured blobs (string extraction will be used)
                || FileTextExtractor.ARCHIVE_MIME_TYPES.contains(detectedFormat)
                || (detectedFormat.startsWith("video/") && !detectedFormat.equals("video/x-flv")) //skip video other than flv (tika supports flv only) //NON-NLS
                || detectedFormat.equals("application/x-font-ttf")) {   // Tika currently has a bug in the ttf parser in fontbox; It will throw an out of memory exception//NON-NLS

            return false;
        }
        return TIKA_SUPPORTED_TYPES.contains(detectedFormat);
    }

    @Override
    InputStream getInputStream(AbstractFile sourceFile1) {
        return new ReadContentInputStream(sourceFile1);
    }

    @Override
    boolean isDisabled() {
        return false;
    }

    /**
     * Return timeout that should be used to index the content.
     *
     * @param size size of the content
     *
     * @return time in seconds to use a timeout
     */
    private static int getTimeout(long size) {
        if (size < 1024 * 1024L) //1MB
        {
            return 60;
        } else if (size < 10 * 1024 * 1024L) //10MB
        {
            return 1200;
        } else if (size < 100 * 1024 * 1024L) //100MB
        {
            return 3600;
        } else {
            return 3 * 3600;
        }

    }

    /**
     * An implementation of CharSource that just wraps an existing reader and
     * returns it in openStream().
     */
    private static class ReaderCharSource extends CharSource {

        private final Reader reader;

        public ReaderCharSource(Reader reader) {
            this.reader = reader;
        }

        @Override
        public Reader openStream() throws IOException {
            return reader;
        }
    }
}<|MERGE_RESOLUTION|>--- conflicted
+++ resolved
@@ -46,18 +46,6 @@
  */
 class TikaTextExtractor extends FileTextExtractor {
 
-<<<<<<< HEAD
-    private static final Logger logger = Logger.getLogger(TikaTextExtractor.class.getName());
-    private static Ingester ingester;
-    private static final Charset OUTPUT_CHARSET = Server.DEFAULT_INDEXED_TEXT_CHARSET;
-    private static final int MAX_EXTR_TEXT_CHARS = 16 * 1024;
-    private static final int SINGLE_READ_CHARS = 1024;
-    private static final int EXTRA_CHARS = 128; //for whitespace
-    private final char[] textChunkBuf = new char[MAX_EXTR_TEXT_CHARS];
-    private AbstractFile sourceFile; //currently processed file
-    private int numChunks = 0;
-=======
->>>>>>> 018a360b
     private final ExecutorService tikaParseExecutor = Executors.newSingleThreadExecutor();
 
     private static final List<String> TIKA_SUPPORTED_TYPES
