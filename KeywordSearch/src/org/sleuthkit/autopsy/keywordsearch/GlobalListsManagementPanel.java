--- conflicted
+++ resolved
@@ -25,22 +25,15 @@
 import java.util.ArrayList;
 import java.util.Date;
 import java.util.List;
-<<<<<<< HEAD
 import java.util.logging.Level;
-=======
->>>>>>> bdf3482d
 import javax.swing.JFileChooser;
 import javax.swing.JOptionPane;
 import javax.swing.event.ListSelectionListener;
 import javax.swing.filechooser.FileNameExtensionFilter;
 import javax.swing.table.AbstractTableModel;
-<<<<<<< HEAD
+import org.netbeans.spi.options.OptionsPanelController;
 import org.openide.util.NbBundle;
 import org.openide.util.NbBundle.Messages;
-=======
-import org.netbeans.spi.options.OptionsPanelController;
-import org.openide.util.NbBundle;
->>>>>>> bdf3482d
 import org.sleuthkit.autopsy.corecomponents.OptionsPanel;
 import org.sleuthkit.autopsy.coreutils.Logger;
 
@@ -51,11 +44,8 @@
 
     private Logger logger = Logger.getLogger(GlobalListsManagementPanel.class.getName());
     private KeywordListTableModel tableModel;
-<<<<<<< HEAD
     private KeywordSearchSettingsManager manager;
-=======
     private final PropertyChangeSupport pcs = new PropertyChangeSupport(this);
->>>>>>> bdf3482d
 
     @Messages({"GlobalListsManagementPanel.settingsLoadFail.message=Failed to load keyword settings, using defaults.",
         "GlobalListsManagementPanel.settingsLoadFail.title=Load Failed"})
@@ -102,7 +92,7 @@
          * listsTable.getSelectionModel().clearSelection(); } } } });
          */
     }
-    
+
     @Override
     public void addPropertyChangeListener(PropertyChangeListener l) {
         pcs.addPropertyChangeListener(l);
@@ -210,7 +200,6 @@
  @Messages({"GlobalListsManagementPanel.newListFail.message=Failed to add the new list to the settings.",
         "GlobalListsManagementPanel.newListFail.title=New List Failed"})
     private void newListButtonActionPerformed(java.awt.event.ActionEvent evt) {//GEN-FIRST:event_newListButtonActionPerformed
-<<<<<<< HEAD
      String listName = (String) JOptionPane.showInputDialog(null, NbBundle.getMessage(this.getClass(), "KeywordSearch.newKwListTitle"),
              NbBundle.getMessage(this.getClass(), "KeywordSearch.newKeywordListMsg"), JOptionPane.PLAIN_MESSAGE, null, null, "");
      if (listName == null || listName.trim().equals("")) {
@@ -263,48 +252,7 @@
              listsTable.getSelectionModel().addSelectionInterval(i, i);
          }
      }
-=======
-        XmlKeywordSearchList writer = XmlKeywordSearchList.getCurrent();
-        String listName = (String) JOptionPane.showInputDialog(null, NbBundle.getMessage(this.getClass(), "KeywordSearch.newKwListTitle"),
-                NbBundle.getMessage(this.getClass(), "KeywordSearch.newKeywordListMsg"), JOptionPane.PLAIN_MESSAGE, null, null, "");
-        if (listName == null || listName.trim().equals("")) {
-            return;
-        }
-        boolean shouldAdd = false;
-        if (writer.listExists(listName)) {
-            if (writer.getList(listName).isLocked()) {
-                boolean replace = KeywordSearchUtil.displayConfirmDialog(
-                        NbBundle.getMessage(this.getClass(), "KeywordSearch.newKeywordListMsg"),
-                        NbBundle.getMessage(this.getClass(), "KeywordSearchListsManagementPanel.newKeywordListDescription", listName),
-                        KeywordSearchUtil.DIALOG_MESSAGE_TYPE.WARN);
-                if (replace) {
-                    shouldAdd = true;
-                }
-            } else {
-                boolean replace = KeywordSearchUtil.displayConfirmDialog(
-                        NbBundle.getMessage(this.getClass(), "KeywordSearch.newKeywordListMsg"),
-                        NbBundle.getMessage(this.getClass(), "KeywordSearchListsManagementPanel.newKeywordListDescription2", listName),
-                        KeywordSearchUtil.DIALOG_MESSAGE_TYPE.WARN);
-                if (replace) {
-                    shouldAdd = true;
-                }
-            }
-        } else {
-            shouldAdd = true;
-        }
-        if (shouldAdd) {
-            writer.addList(listName, new ArrayList<Keyword>());
-        }
-        tableModel.resync();
-
-        //This loop selects the recently ADDED keywordslist in the JTable
-        for (int i = 0; i < listsTable.getRowCount(); i++) {
-            if (listsTable.getValueAt(i, 0).equals(listName)) {
-                listsTable.getSelectionModel().addSelectionInterval(i, i);
-            }
-        }
-        pcs.firePropertyChange(OptionsPanelController.PROP_CHANGED, null, null);
->>>>>>> bdf3482d
+     pcs.firePropertyChange(OptionsPanelController.PROP_CHANGED, null, null);
     }//GEN-LAST:event_newListButtonActionPerformed
     @Messages({"GlobalListsManagementPanel.deleteListFail.message=Failed to delete list from settings.",
         "GlobalListsManagementPanel.deleteListFail.title=Delete List Failed"})
@@ -470,7 +418,6 @@
                 return;
             } else if (KeywordSearchUtil.displayConfirmDialog(NbBundle.getMessage(this.getClass(), "KeywordSearchConfigurationPanel1.customizeComponents.title"), NbBundle.getMessage(this.getClass(), "KeywordSearchConfigurationPanel1.customizeComponents.body"), KeywordSearchUtil.DIALOG_MESSAGE_TYPE.WARN)) {
                 String listName = (String) listsTable.getModel().getValueAt(selected[0], 0);
-<<<<<<< HEAD
                 KeywordList listWithSameName = null;
                 List<KeywordList> keywordLists = manager.getKeywordLists();
                 for (int i = 0; i < keywordLists.size(); i++) {
@@ -487,11 +434,7 @@
                         JOptionPane.showMessageDialog(null, Bundle.GlobalListsManagementPanel_deleteListFail_message(), Bundle.GlobalListsManagementPanel_deleteListFail_title(), JOptionPane.ERROR_MESSAGE);
                     }
                 }
-
-=======
-                XmlKeywordSearchList.getCurrent().deleteList(listName);
                 pcs.firePropertyChange(OptionsPanelController.PROP_CHANGED, null, null);
->>>>>>> bdf3482d
             } else {
                 return;
             }
