--- conflicted
+++ resolved
@@ -202,15 +202,9 @@
         }
 
         @Override
-<<<<<<< HEAD
-        protected boolean createKeys(List<KeyValueThing> toPopulate) {
+        protected boolean createKeys(List<KeyValue> toPopulate) {
             //final String origQuery = queryThing.getName();
-            final KeyValueThingQuery queryThingQuery = (KeyValueThingQuery) queryThing;
-=======
-        protected boolean createKeys(List<KeyValue> toPopulate) {
-            final String origQuery = queryThing.getName();
             final KeyValueQuery queryThingQuery = (KeyValueQuery) queryThing;
->>>>>>> db3339e0
             final KeywordSearchQuery tcq = queryThingQuery.getQuery();
 
             if (!tcq.validate()) {
@@ -255,15 +249,11 @@
                 Map<String, Object> resMap = new LinkedHashMap<String, Object>();
                 AbstractFsContentNode.fillPropertyMap(resMap, f);
                 setCommonProperty(resMap, CommonPropertyTypes.MATCH, f.getName());
-<<<<<<< HEAD
                 if (literal_query) {
                     final String snippet = LuceneQuery.getSnippet(tcq.getQueryString(), f.getId());
                     setCommonProperty(resMap, CommonPropertyTypes.CONTEXT, snippet);
                 }
-                toPopulate.add(new KeyValueThingContent(f.getName(), resMap, ++resID, f, highlightQueryEscaped));
-=======
                 toPopulate.add(new KeyValueContent(f.getName(), resMap, ++resID, f, highlightQueryEscaped));
->>>>>>> db3339e0
             }
 
             return true;
@@ -384,11 +374,7 @@
     /*
      * custom KeyValue that also stores retrieved Content and query string used
      */
-<<<<<<< HEAD
-    private static class KeyValueThingContent extends KeyValueThing {
-=======
     class KeyValueContent extends KeyValue {
->>>>>>> db3339e0
 
         private Content content;
         private String query;
