/*
 * Autopsy Forensic Browser
 * 
 * Copyright 2011 Basis Technology Corp.
 * Contact: carrier <at> sleuthkit <dot> org
 * 
 * Licensed under the Apache License, Version 2.0 (the "License");
 * you may not use this file except in compliance with the License.
 * You may obtain a copy of the License at
 * 
 *     http://www.apache.org/licenses/LICENSE-2.0
 * 
 * Unless required by applicable law or agreed to in writing, software
 * distributed under the License is distributed on an "AS IS" BASIS,
 * WITHOUT WARRANTIES OR CONDITIONS OF ANY KIND, either express or implied.
 * See the License for the specific language governing permissions and
 * limitations under the License.
 */

/*
 * KeywordSearchConfigurationPanel.java
 *
 * Created on Feb 28, 2012, 4:12:47 PM
 */
package org.sleuthkit.autopsy.keywordsearch;

import java.util.logging.Logger;
import org.sleuthkit.autopsy.ingest.IngestManager;

/**
 *
 * @author dfickling
 */
public class KeywordSearchConfigurationPanel extends javax.swing.JPanel {

    KeywordSearchListsManagementPanel listsManagementPanel;
    KeywordSearchEditListPanel editListPanel;
    private static final Logger logger = Logger.getLogger(KeywordSearchConfigurationPanel.class.getName());
    private static final String KEYWORD_CONFIG_NAME = org.openide.util.NbBundle.getMessage(KeywordSearchPanel.class, "ListBundleConfig");
    private static KeywordSearchConfigurationPanel instance;
    
    /** Creates new form KeywordSearchConfigurationPanel */
    private KeywordSearchConfigurationPanel() {
        
        initComponents();
        customizeComponents();
        setName(KEYWORD_CONFIG_NAME);
    }
    
    public static KeywordSearchConfigurationPanel getDefault() {
        if(instance == null)
            instance = new KeywordSearchConfigurationPanel();
        return instance;
    }

    private void customizeComponents() {
        listsManagementPanel = KeywordSearchListsManagementPanel.getDefault();
        editListPanel = KeywordSearchEditListPanel.getDefault();

        listsManagementPanel.addListSelectionListener(editListPanel);
        
        mainSplitPane.setLeftComponent(listsManagementPanel);
        mainSplitPane.setRightComponent(editListPanel);
        mainSplitPane.revalidate();
        mainSplitPane.repaint();
    }

    /** This method is called from within the constructor to
     * initialize the form.
     * WARNING: Do NOT modify this code. The content of this method is
     * always regenerated by the Form Editor.
     */
    @SuppressWarnings("unchecked")
    // <editor-fold defaultstate="collapsed" desc="Generated Code">//GEN-BEGIN:initComponents
    private void initComponents() {

        mainSplitPane = new javax.swing.JSplitPane();
        jPanel1 = new javax.swing.JPanel();
        jPanel2 = new javax.swing.JPanel();
        javax.swing.GroupLayout jPanel1Layout = new javax.swing.GroupLayout(jPanel1);
        jPanel1.setLayout(jPanel1Layout);
        jPanel1Layout.setHorizontalGroup(
            jPanel1Layout.createParallelGroup(javax.swing.GroupLayout.Alignment.LEADING)
            .addGap(0, 100, Short.MAX_VALUE)
        );
        jPanel1Layout.setVerticalGroup(
            jPanel1Layout.createParallelGroup(javax.swing.GroupLayout.Alignment.LEADING)
            .addGap(0, 242, Short.MAX_VALUE)
        );

        mainSplitPane.setLeftComponent(jPanel1);

        javax.swing.GroupLayout jPanel2Layout = new javax.swing.GroupLayout(jPanel2);
        jPanel2.setLayout(jPanel2Layout);
        jPanel2Layout.setHorizontalGroup(
            jPanel2Layout.createParallelGroup(javax.swing.GroupLayout.Alignment.LEADING)
            .addGap(0, 291, Short.MAX_VALUE)
        );
        jPanel2Layout.setVerticalGroup(
            jPanel2Layout.createParallelGroup(javax.swing.GroupLayout.Alignment.LEADING)
            .addGap(0, 242, Short.MAX_VALUE)
        );

        mainSplitPane.setRightComponent(jPanel2);

        javax.swing.GroupLayout layout = new javax.swing.GroupLayout(this);
        this.setLayout(layout);
        layout.setHorizontalGroup(
            layout.createParallelGroup(javax.swing.GroupLayout.Alignment.LEADING)
            .addComponent(mainSplitPane, javax.swing.GroupLayout.PREFERRED_SIZE, javax.swing.GroupLayout.DEFAULT_SIZE, javax.swing.GroupLayout.PREFERRED_SIZE)
        );
        layout.setVerticalGroup(
            layout.createParallelGroup(javax.swing.GroupLayout.Alignment.LEADING)
            .addComponent(mainSplitPane, javax.swing.GroupLayout.PREFERRED_SIZE, javax.swing.GroupLayout.DEFAULT_SIZE, javax.swing.GroupLayout.PREFERRED_SIZE)
        );
    }// </editor-fold>//GEN-END:initComponents

    // Variables declaration - do not modify//GEN-BEGIN:variables
    private javax.swing.JPanel jPanel1;
    private javax.swing.JPanel jPanel2;
    private javax.swing.JSplitPane mainSplitPane;
    // End of variables declaration//GEN-END:variables
<<<<<<< HEAD

    void save() {
        KeywordSearchListsXML loader = KeywordSearchListsXML.getCurrent();
        KeywordSearchIngestService service = KeywordSearchIngestService.getDefault();
        if (IngestManager.getDefault().isServiceRunning(service)) {
            for (KeywordSearchList list : loader.getListsL()) {
                if (list.getUseForIngest()) {
                    service.addToKeywordLists(list.getName());
                }
            }
        }
    }
=======
    
>>>>>>> db5e80fb
}<|MERGE_RESOLUTION|>--- conflicted
+++ resolved
@@ -120,20 +120,5 @@
     private javax.swing.JPanel jPanel2;
     private javax.swing.JSplitPane mainSplitPane;
     // End of variables declaration//GEN-END:variables
-<<<<<<< HEAD
-
-    void save() {
-        KeywordSearchListsXML loader = KeywordSearchListsXML.getCurrent();
-        KeywordSearchIngestService service = KeywordSearchIngestService.getDefault();
-        if (IngestManager.getDefault().isServiceRunning(service)) {
-            for (KeywordSearchList list : loader.getListsL()) {
-                if (list.getUseForIngest()) {
-                    service.addToKeywordLists(list.getName());
-                }
-            }
-        }
-    }
-=======
     
->>>>>>> db5e80fb
 }