/*
 * Autopsy Forensic Browser
 * 
 * Copyright 2011-2014 Basis Technology Corp.
 * Contact: carrier <at> sleuthkit <dot> org
 * 
 * Licensed under the Apache License, Version 2.0 (the "License");
 * you may not use this file except in compliance with the License.
 * You may obtain a copy of the License at
 * 
 *     http://www.apache.org/licenses/LICENSE-2.0
 * 
 * Unless required by applicable law or agreed to in writing, software
 * distributed under the License is distributed on an "AS IS" BASIS,
 * WITHOUT WARRANTIES OR CONDITIONS OF ANY KIND, either express or implied.
 * See the License for the specific language governing permissions and
 * limitations under the License.
 */
package org.sleuthkit.autopsy.keywordsearch;

import java.awt.event.ActionEvent;
import java.awt.event.ActionListener;
import java.beans.PropertyChangeListener;
import java.util.Date;
import java.util.List;
import javax.swing.JOptionPane;
import org.openide.util.NbBundle;
import org.openide.util.NbBundle.Messages;
import org.sleuthkit.autopsy.corecomponents.OptionsPanel;

final class GlobalListSettingsPanel extends javax.swing.JPanel implements OptionsPanel {

    private static final long serialVersionUID = 1L;
<<<<<<< HEAD
    
    private final GlobalListsManagementPanel listsManagementPanel;
    private final GlobalEditListPanel editListPanel;
    private KeywordSearchSettingsManager manager;
    
    @Messages({"GlobalListSettingsPanel.settingsLoadFail.message=Failed to load keyword settings.",
        "GlobalListSettingsPanel.settingsLoadFail.title=Failed Load"})
    GlobalListSettingsPanel(KeywordSearchSettingsManager manager) {
        this.manager = manager;
        editListPanel = new GlobalEditListPanel(manager);
        listsManagementPanel = new GlobalListsManagementPanel(manager);
=======

    private final GlobalListsManagementPanel listsManagementPanel = new GlobalListsManagementPanel(this);
    private final GlobalEditListPanel editListPanel = new GlobalEditListPanel();

    GlobalListSettingsPanel() {
>>>>>>> 4775b2ca
        initComponents();
        customizeComponents();
        setName(org.openide.util.NbBundle.getMessage(DropdownToolbar.class, "ListBundleConfig"));
        
    }
    
    @Messages({"# {0} - keyword list", "KeywordSearchConfigurationPanel1.customizeComponents.kwListSaveFailedMsg=Failed to save <{0}>",
        "KeywordSearchConfigurationPanel1.customizeComponents.kwListSaveFailedTitle=Failed to save"})
    
    private void customizeComponents() {
        listsManagementPanel.addListSelectionListener(editListPanel);
        editListPanel.addDeleteButtonActionPerformed(new ActionListener() {
            @Override
            public void actionPerformed(ActionEvent e) {
                if (KeywordSearchUtil.displayConfirmDialog(NbBundle.getMessage(this.getClass(), "KeywordSearchConfigurationPanel1.customizeComponents.title"), NbBundle.getMessage(this.getClass(), "KeywordSearchConfigurationPanel1.customizeComponents.body"), KeywordSearchUtil.DIALOG_MESSAGE_TYPE.WARN)) {
                    KeywordList toDelete = editListPanel.getCurrentKeywordList();
                    editListPanel.setCurrentKeywordList(null);
                    editListPanel.setButtonStates();
                    try {
                        manager.removeList(toDelete);
                    } catch (KeywordSearchSettingsManager.KeywordSearchSettingsManagerException ex) {
                        JOptionPane.showMessageDialog(null, Bundle.KeywordSearchConfigurationPanel1_customizeComponents_kwListSaveFailedMsg(toDelete.getName()), Bundle.KeywordSearchConfigurationPanel1_customizeComponents_kwListSaveFailedTitle(), JOptionPane.ERROR_MESSAGE);
                    }
                    listsManagementPanel.resync();
                }
            }
        });
        
        editListPanel.addSaveButtonActionPerformed(new ActionListener() {
            @Override
            public void actionPerformed(ActionEvent e) {
                final String FEATURE_NAME = NbBundle.getMessage(this.getClass(),
                        "KeywordSearchGlobalListSettingsPanel.component.featureName.text");
                KeywordList currentKeywordList = editListPanel.getCurrentKeywordList();
                
                List<Keyword> keywords = currentKeywordList.getKeywords();
                if (keywords.isEmpty()) {
                    KeywordSearchUtil.displayDialog(FEATURE_NAME, NbBundle.getMessage(this.getClass(), "KeywordSearchConfigurationPanel1.customizeComponents.keywordListEmptyErr"),
                            KeywordSearchUtil.DIALOG_MESSAGE_TYPE.INFO);
                    return;
                }
                
                String listName = (String) JOptionPane.showInputDialog(
                        null,
                        NbBundle.getMessage(this.getClass(), "KeywordSearch.newKwListTitle"),
                        FEATURE_NAME,
                        JOptionPane.PLAIN_MESSAGE,
                        null,
                        null,
                        currentKeywordList != null ? currentKeywordList.getName() : "");
                if (listName == null || listName.trim().equals("")) {
                    return;
                }
                
                KeywordList listWithSameName = null;
                List<KeywordList> keywordLists = manager.getKeywordLists();
                for (int i = 0; i < keywordLists.size(); i++) {
                    KeywordList currList = keywordLists.get(i);
                    if (currList.getName().equals(listName)) {
                        listWithSameName = currList;
                        i = keywordLists.size();
                    }
                }
                if (listWithSameName != null && listWithSameName.isLocked()) {
                    KeywordSearchUtil.displayDialog(FEATURE_NAME, NbBundle.getMessage(this.getClass(), "KeywordSearchConfigurationPanel1.customizeComponents.noOwDefaultMsg"), KeywordSearchUtil.DIALOG_MESSAGE_TYPE.WARN);
                    return;
                }
                boolean shouldAdd = false;
                if (listWithSameName != null) {
                    boolean replace = KeywordSearchUtil.displayConfirmDialog(FEATURE_NAME, NbBundle.getMessage(this.getClass(), "KeywordSearchConfigurationPanel1.customizeComponents.kwListExistMsg", listName),
                            KeywordSearchUtil.DIALOG_MESSAGE_TYPE.WARN);
                    if (replace) {
                        shouldAdd = true;
                    }
                    
                } else {
                    shouldAdd = true;
                }
                
                if (shouldAdd) {
                    try {
                        manager.addList(new KeywordList(listName, new Date(), new Date(), false, false, keywords));
                        KeywordSearchUtil.displayDialog(FEATURE_NAME, NbBundle.getMessage(this.getClass(), "KeywordSearchConfigurationPanel1.customizeComponents.kwListSavedMsg", listName), KeywordSearchUtil.DIALOG_MESSAGE_TYPE.INFO);
                    } catch (KeywordSearchSettingsManager.KeywordSearchSettingsManagerException ex) {
                        KeywordSearchUtil.displayDialog(FEATURE_NAME, Bundle.KeywordSearchConfigurationPanel1_customizeComponents_kwListSaveFailedMsg(listName), KeywordSearchUtil.DIALOG_MESSAGE_TYPE.ERROR);
                    }
                    
                }
                
                listsManagementPanel.resync();
            }
        });
        
        mainSplitPane.setLeftComponent(listsManagementPanel);
        mainSplitPane.setRightComponent(editListPanel);
        mainSplitPane.revalidate();
        mainSplitPane.repaint();
    }
<<<<<<< HEAD
=======

>>>>>>> 4775b2ca
    @Override
    public void addPropertyChangeListener(PropertyChangeListener l) {
        listsManagementPanel.addPropertyChangeListener(l);
        editListPanel.addPropertyChangeListener(l);
    }

    @Override
    public void removePropertyChangeListener(PropertyChangeListener l) {
        listsManagementPanel.removePropertyChangeListener(l);
        editListPanel.removePropertyChangeListener(l);
    }
    
    @Override
    public void store() {
        //refresh the list viewer/searcher panel
        DropdownListSearchPanel.getDefault().resync();
    }
    
    @Override
    public void load() {
        listsManagementPanel.load();
    }

    /**
     * Set the keyboard focus to new keyword textbox.
     */
    void setFocusOnKeywordTextBox() {
        editListPanel.setFocusOnKeywordTextBox();
    }

    /**
     * This method is called from within the constructor to initialize the form.
     * WARNING: Do NOT modify this code. The content of this method is always
     * regenerated by the Form Editor.
     */
    @SuppressWarnings("unchecked")
    // <editor-fold defaultstate="collapsed" desc="Generated Code">//GEN-BEGIN:initComponents
    private void initComponents() {

        jScrollPane1 = new javax.swing.JScrollPane();
        mainSplitPane = new javax.swing.JSplitPane();
        leftPanel = new javax.swing.JPanel();
        rightPanel = new javax.swing.JPanel();

        mainSplitPane.setBorder(null);
        mainSplitPane.setDividerLocation(275);

        javax.swing.GroupLayout leftPanelLayout = new javax.swing.GroupLayout(leftPanel);
        leftPanel.setLayout(leftPanelLayout);
        leftPanelLayout.setHorizontalGroup(
            leftPanelLayout.createParallelGroup(javax.swing.GroupLayout.Alignment.LEADING)
            .addGap(0, 275, Short.MAX_VALUE)
        );
        leftPanelLayout.setVerticalGroup(
            leftPanelLayout.createParallelGroup(javax.swing.GroupLayout.Alignment.LEADING)
            .addGap(0, 327, Short.MAX_VALUE)
        );

        mainSplitPane.setLeftComponent(leftPanel);

        rightPanel.setPreferredSize(new java.awt.Dimension(360, 327));

        javax.swing.GroupLayout rightPanelLayout = new javax.swing.GroupLayout(rightPanel);
        rightPanel.setLayout(rightPanelLayout);
        rightPanelLayout.setHorizontalGroup(
            rightPanelLayout.createParallelGroup(javax.swing.GroupLayout.Alignment.LEADING)
            .addGap(0, 393, Short.MAX_VALUE)
        );
        rightPanelLayout.setVerticalGroup(
            rightPanelLayout.createParallelGroup(javax.swing.GroupLayout.Alignment.LEADING)
            .addGap(0, 327, Short.MAX_VALUE)
        );

        mainSplitPane.setRightComponent(rightPanel);

        jScrollPane1.setViewportView(mainSplitPane);

        javax.swing.GroupLayout layout = new javax.swing.GroupLayout(this);
        this.setLayout(layout);
        layout.setHorizontalGroup(
            layout.createParallelGroup(javax.swing.GroupLayout.Alignment.LEADING)
            .addGroup(layout.createSequentialGroup()
                .addComponent(jScrollPane1, javax.swing.GroupLayout.DEFAULT_SIZE, 675, Short.MAX_VALUE)
                .addGap(0, 0, 0))
        );
        layout.setVerticalGroup(
            layout.createParallelGroup(javax.swing.GroupLayout.Alignment.LEADING)
            .addGroup(layout.createSequentialGroup()
                .addComponent(jScrollPane1)
                .addGap(0, 0, 0))
        );
    }// </editor-fold>//GEN-END:initComponents
    // Variables declaration - do not modify//GEN-BEGIN:variables
    private javax.swing.JScrollPane jScrollPane1;
    private javax.swing.JPanel leftPanel;
    private javax.swing.JSplitPane mainSplitPane;
    private javax.swing.JPanel rightPanel;
    // End of variables declaration//GEN-END:variables
}<|MERGE_RESOLUTION|>--- conflicted
+++ resolved
@@ -31,7 +31,6 @@
 final class GlobalListSettingsPanel extends javax.swing.JPanel implements OptionsPanel {
 
     private static final long serialVersionUID = 1L;
-<<<<<<< HEAD
     
     private final GlobalListsManagementPanel listsManagementPanel;
     private final GlobalEditListPanel editListPanel;
@@ -42,18 +41,10 @@
     GlobalListSettingsPanel(KeywordSearchSettingsManager manager) {
         this.manager = manager;
         editListPanel = new GlobalEditListPanel(manager);
-        listsManagementPanel = new GlobalListsManagementPanel(manager);
-=======
-
-    private final GlobalListsManagementPanel listsManagementPanel = new GlobalListsManagementPanel(this);
-    private final GlobalEditListPanel editListPanel = new GlobalEditListPanel();
-
-    GlobalListSettingsPanel() {
->>>>>>> 4775b2ca
+        listsManagementPanel = new GlobalListsManagementPanel(manager, this);
         initComponents();
         customizeComponents();
-        setName(org.openide.util.NbBundle.getMessage(DropdownToolbar.class, "ListBundleConfig"));
-        
+        setName(org.openide.util.NbBundle.getMessage(DropdownToolbar.class, "ListBundleConfig"));        
     }
     
     @Messages({"# {0} - keyword list", "KeywordSearchConfigurationPanel1.customizeComponents.kwListSaveFailedMsg=Failed to save <{0}>",
@@ -148,10 +139,7 @@
         mainSplitPane.revalidate();
         mainSplitPane.repaint();
     }
-<<<<<<< HEAD
-=======
-
->>>>>>> 4775b2ca
+    
     @Override
     public void addPropertyChangeListener(PropertyChangeListener l) {
         listsManagementPanel.addPropertyChangeListener(l);
