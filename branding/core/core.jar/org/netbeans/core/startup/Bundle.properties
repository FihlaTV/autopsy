#Updated by build script
<<<<<<< HEAD
#Fri, 05 Jan 2018 12:14:19 -0500
=======
#Tue, 23 Jan 2018 11:13:26 -0500
>>>>>>> 6abd403b
LBL_splash_window_title=Starting Autopsy
SPLASH_HEIGHT=314
SPLASH_WIDTH=538
SplashProgressBarBounds=0,308,538,6
SplashRunningTextBounds=0,289,538,18
SplashRunningTextColor=0x0
SplashRunningTextFontSize=19

currentVersion=Autopsy 4.5.0<|MERGE_RESOLUTION|>--- conflicted
+++ resolved
@@ -1,9 +1,5 @@
 #Updated by build script
-<<<<<<< HEAD
-#Fri, 05 Jan 2018 12:14:19 -0500
-=======
-#Tue, 23 Jan 2018 11:13:26 -0500
->>>>>>> 6abd403b
+#Tue, 23 Jan 2018 11:28:07 -0500
 LBL_splash_window_title=Starting Autopsy
 SPLASH_HEIGHT=314
 SPLASH_WIDTH=538
