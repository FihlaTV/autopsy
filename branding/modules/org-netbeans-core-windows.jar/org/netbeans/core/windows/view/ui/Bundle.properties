--- conflicted
+++ resolved
@@ -1,9 +1,4 @@
 #Updated by build script
-<<<<<<< HEAD
-#Tue, 04 Aug 2015 17:44:38 -0400
-=======
-#Thu, 23 Jul 2015 12:41:04 -0400
->>>>>>> c517eb4e
-
+#Wed, 26 Aug 2015 14:31:11 -0400
 CTL_MainWindow_Title=Autopsy 3.1.3
 CTL_MainWindow_Title_No_Project=Autopsy 3.1.3