/*
 * Autopsy Forensic Browser
 *
 * Copyright 2019 Basis Technology Corp.
 * Contact: carrier <at> sleuthkit <dot> org
 *
 * Licensed under the Apache License, Version 2.0 (the "License");
 * you may not use this file except in compliance with the License.
 * You may obtain a copy of the License at
 *
 *     http://www.apache.org/licenses/LICENSE-2.0
 *
 * Unless required by applicable law or agreed to in writing, software
 * distributed under the License is distributed on an "AS IS" BASIS,
 * WITHOUT WARRANTIES OR CONDITIONS OF ANY KIND, either express or implied.
 * See the License for the specific language governing permissions and
 * limitations under the License.
 */
package org.sleuthkit.autopsy.thunderbirdparser;

import ezvcard.Ezvcard;
import ezvcard.VCard;
import ezvcard.parameter.EmailType;
import ezvcard.parameter.TelephoneType;
import ezvcard.property.Email;
import ezvcard.property.Organization;
import ezvcard.property.Photo;
import ezvcard.property.Telephone;
import ezvcard.property.Url;
import java.io.File;
import java.io.FileOutputStream;
import java.io.IOException;
import java.nio.file.Paths;
import java.util.ArrayList;
import java.util.Arrays;
import java.util.Collection;
import java.util.HashMap;
import java.util.List;
import java.util.Map;
import java.util.logging.Level;
import org.apache.commons.lang3.StringUtils;
import org.openide.util.NbBundle;
import org.sleuthkit.autopsy.casemodule.Case;
import org.sleuthkit.autopsy.casemodule.NoCurrentCaseException;
import org.sleuthkit.autopsy.casemodule.services.FileManager;
import org.sleuthkit.autopsy.coreutils.Logger;
import org.sleuthkit.autopsy.coreutils.MessageNotifyUtil;
import org.sleuthkit.autopsy.ingest.IngestJobContext;
import org.sleuthkit.autopsy.ingest.IngestServices;
import org.sleuthkit.autopsy.ingest.ModuleContentEvent;
import static org.sleuthkit.autopsy.thunderbirdparser.ThunderbirdMboxFileIngestModule.getRelModuleOutputPath;
import org.sleuthkit.datamodel.AbstractFile;
import org.sleuthkit.datamodel.Account;
import org.sleuthkit.datamodel.AccountFileInstance;
import org.sleuthkit.datamodel.Blackboard;
import org.sleuthkit.datamodel.BlackboardArtifact;
import org.sleuthkit.datamodel.BlackboardAttribute;
import org.sleuthkit.datamodel.Content;
import org.sleuthkit.datamodel.DataSource;
import org.sleuthkit.datamodel.Relationship;
import org.sleuthkit.datamodel.SleuthkitCase;
import org.sleuthkit.datamodel.TskCoreException;
import org.sleuthkit.datamodel.TskData;
import org.sleuthkit.datamodel.TskDataException;
import org.sleuthkit.datamodel.TskException;

/**
 * A parser that can extract information from a vCard file and create the
 * appropriate artifacts.
 */
final class VcardParser {

    private static final String VCARD_HEADER = "BEGIN:VCARD";
    private static final long MIN_FILE_SIZE = 22;

    private static final String PHOTO_TYPE_BMP = "bmp";
    private static final String PHOTO_TYPE_GIF = "gif";
    private static final String PHOTO_TYPE_JPEG = "jpeg";
    private static final String PHOTO_TYPE_PNG = "png";
    private static final Map<String, String> photoTypeExtensions;

    static {
        photoTypeExtensions = new HashMap<>();
        photoTypeExtensions.put(PHOTO_TYPE_BMP, ".bmp");
        photoTypeExtensions.put(PHOTO_TYPE_GIF, ".gif");
        photoTypeExtensions.put(PHOTO_TYPE_JPEG, ".jpg");
        photoTypeExtensions.put(PHOTO_TYPE_PNG, ".png");
    }

    private static final Logger logger = Logger.getLogger(VcardParser.class.getName());

    private final IngestServices services = IngestServices.getInstance();
    private final FileManager fileManager;
    private final IngestJobContext context;
    private final Blackboard blackboard;
    private final Case currentCase;
    private final SleuthkitCase tskCase;

    /**
     * Create a VcardParser object.
     */
    VcardParser(Case currentCase, IngestJobContext context) {
        this.context = context;
        this.currentCase = currentCase;
        tskCase = currentCase.getSleuthkitCase();
        blackboard = currentCase.getSleuthkitCase().getBlackboard();
        fileManager = currentCase.getServices().getFileManager();
    }

    /**
     * Is the supplied content a vCard file?
     *
     * @param content The content to check.
     *
     * @return True if the supplied content is a vCard file; otherwise false.
     */
    static boolean isVcardFile(Content content) {
        try {
            if (content.getSize() > MIN_FILE_SIZE) {
                byte[] buffer = new byte[VCARD_HEADER.length()];
                int byteRead = content.read(buffer, 0, VCARD_HEADER.length());
                if (byteRead > 0) {
                    String header = new String(buffer);
                    return header.equalsIgnoreCase(VCARD_HEADER);
                }
            }
        } catch (TskException ex) {
            logger.log(Level.WARNING, String.format("Exception while detecting if the file '%s' (id=%d) is a vCard file.",
                    content.getName(), content.getId())); //NON-NLS
        }

        return false;
    }

    /**
     * Parse the VCard file and compile its data in a VCard object. The
     * corresponding artifacts will be created.
     *
     * @param vcardFile    The VCard file to be parsed.
     * @param abstractFile The abstract file with which to associate artifacts.
     *
     * @throws IOException            If there is an issue parsing the VCard
     *                                file.
     * @throws NoCurrentCaseException If there is no open case.
     */
    void parse(File vcardFile, AbstractFile abstractFile) throws IOException, NoCurrentCaseException {
        VCard vcard = Ezvcard.parse(vcardFile).first();
        addContactArtifact(vcard, abstractFile);
    }

    /**
     * Add a blackboard artifact for the given contact.
     *
     * @param vcard        The VCard that contains the contact information.
     * @param abstractFile The file associated with the data.
     *
     * @throws NoCurrentCaseException if there is no open case.
     *
     * @return The generated contact artifact.
     */
    @NbBundle.Messages({"VcardParser.addContactArtifact.indexError=Failed to index the contact artifact for keyword search."})
    private BlackboardArtifact addContactArtifact(VCard vcard, AbstractFile abstractFile) throws NoCurrentCaseException {
        List<BlackboardAttribute> attributes = new ArrayList<>();
        List<AccountFileInstance> accountInstances = new ArrayList<>();

        extractPhotos(vcard, abstractFile);
<<<<<<< HEAD

        ThunderbirdMboxFileIngestModule.addArtifactAttribute(vcard.getFormattedName().getValue(), BlackboardAttribute.ATTRIBUTE_TYPE.TSK_NAME_PERSON, attributes);

=======
       
        String name = "";
        if (vcard.getFormattedName() != null) {
            name = vcard.getFormattedName().getValue();
        } else {
            if (vcard.getStructuredName() != null) {
                // Attempt to put the name together if there was no formatted version
                for (String prefix:vcard.getStructuredName().getPrefixes()) {
                    name += prefix + " ";
                }
                if (vcard.getStructuredName().getGiven() != null) {
                    name += vcard.getStructuredName().getGiven() + " ";
                }
                if (vcard.getStructuredName().getFamily() != null) {
                    name += vcard.getStructuredName().getFamily() + " ";
                }
                for (String suffix:vcard.getStructuredName().getSuffixes()) {
                    name += suffix + " ";
                }
                if (! vcard.getStructuredName().getAdditionalNames().isEmpty()) {
                    name += "(";
                    for (String addName:vcard.getStructuredName().getAdditionalNames()) {
                        name += addName + " ";
                    }
                    name += ")";
                }
            }
        }
        ThunderbirdMboxFileIngestModule.addArtifactAttribute(name, BlackboardAttribute.ATTRIBUTE_TYPE.TSK_NAME_PERSON, attributes);
        
>>>>>>> 80e71817
        for (Telephone telephone : vcard.getTelephoneNumbers()) {
            addPhoneAttributes(telephone, abstractFile, attributes);
            addPhoneAccountInstances(telephone, abstractFile, accountInstances);
        }

        for (Email email : vcard.getEmails()) {
            addEmailAttributes(email, abstractFile, attributes);
            addEmailAccountInstances(email, abstractFile, accountInstances);
        }

        for (Url url : vcard.getUrls()) {
            ThunderbirdMboxFileIngestModule.addArtifactAttribute(url.getValue(), BlackboardAttribute.ATTRIBUTE_TYPE.TSK_URL, attributes);
        }

        for (Organization organization : vcard.getOrganizations()) {
            List<String> values = organization.getValues();
            if (values.isEmpty() == false) {
                ThunderbirdMboxFileIngestModule.addArtifactAttribute(values.get(0), BlackboardAttribute.ATTRIBUTE_TYPE.TSK_ORGANIZATION, attributes);
            }
        }

        AccountFileInstance deviceAccountInstance = addDeviceAccountInstance(abstractFile);

        BlackboardArtifact artifact = null;
        org.sleuthkit.datamodel.Blackboard tskBlackboard = tskCase.getBlackboard();
        try {
            // Create artifact if it doesn't already exist.
            if (!tskBlackboard.artifactExists(abstractFile, BlackboardArtifact.ARTIFACT_TYPE.TSK_CONTACT, attributes)) {
                artifact = abstractFile.newArtifact(BlackboardArtifact.ARTIFACT_TYPE.TSK_CONTACT);
                artifact.addAttributes(attributes);
                List<BlackboardArtifact> blackboardArtifacts = new ArrayList<>();
                blackboardArtifacts.add(artifact);

                // Add account relationships.
                if (deviceAccountInstance != null) {
                    try {
                        currentCase.getSleuthkitCase().getCommunicationsManager().addRelationships(
                                deviceAccountInstance, accountInstances, artifact, Relationship.Type.CONTACT, abstractFile.getCrtime());
                    } catch (TskDataException ex) {
                        logger.log(Level.SEVERE, String.format("Failed to create phone and e-mail account relationships (fileName='%s'; fileId=%d; accountId=%d).",
                                abstractFile.getName(), abstractFile.getId(), deviceAccountInstance.getAccount().getAccountID()), ex); //NON-NLS
                    }
                }

                // Post the artifact to the blackboard eventually indexing it for keyword search.
                try {
                    blackboard.postArtifact(artifact, EmailParserModuleFactory.getModuleName());
                } catch (Blackboard.BlackboardException ex) {
                    logger.log(Level.SEVERE, "Unable to index blackboard artifact " + artifact.getArtifactID(), ex); //NON-NLS
                    MessageNotifyUtil.Notify.error(Bundle.VcardParser_addContactArtifact_indexError(), artifact.getDisplayName());
                }

            }
        } catch (TskCoreException ex) {
            logger.log(Level.SEVERE, String.format("Failed to create contact artifact for vCard file '%s' (id=%d).",
                    abstractFile.getName(), abstractFile.getId()), ex); //NON-NLS
        }

        return artifact;
    }

    /**
     * Extract photos from a given VCard and add them as derived files.
     *
     * @param vcard        The VCard from which to extract the photos.
     * @param abstractFile The file associated with the data.
     *
     * @throws NoCurrentCaseException if there is no open case.
     */
    private void extractPhotos(VCard vcard, AbstractFile abstractFile) throws NoCurrentCaseException {
        String parentFileName = getUniqueName(abstractFile);
        // Skip files that already have been extracted.
        try {
            String outputPath = getOutputFolderPath(parentFileName);
            if (new File(outputPath).exists()) {
                List<Photo> vcardPhotos = vcard.getPhotos();
                List<AbstractFile> derivedFilesCreated = new ArrayList<>();
                for (int i = 0; i < vcardPhotos.size(); i++) {
                    Photo photo = vcardPhotos.get(i);

                    if (photo.getUrl() != null) {
                        // Skip this photo since its data is not embedded.
                        continue;
                    }

                    String type = photo.getType();
                    if (type == null) {
                        // Skip this photo since no type is defined.
                        continue;
                    }

                    // Get the file extension for the subtype.
                    type = type.toLowerCase();
                    if (type.startsWith("image/")) {
                        type = type.substring(6);
                    }
                    String extension = photoTypeExtensions.get(type);

                    // Read the photo data and create a derived file from it.
                    byte[] data = photo.getData();
                    String extractedFileName = String.format("photo_%d%s", i, extension == null ? "" : extension);
                    String extractedFilePath = Paths.get(outputPath, extractedFileName).toString();
                    try {
                        writeExtractedImage(extractedFilePath, data);
                        derivedFilesCreated.add(fileManager.addDerivedFile(extractedFileName, getFileRelativePath(parentFileName, extractedFileName), data.length,
                                abstractFile.getCtime(), abstractFile.getCrtime(), abstractFile.getAtime(), abstractFile.getAtime(),
                                true, abstractFile, null, EmailParserModuleFactory.getModuleName(), null, null, TskData.EncodingType.NONE));
                    } catch (IOException | TskCoreException ex) {
                        logger.log(Level.WARNING, String.format("Could not write image to '%s' (id=%d).", extractedFilePath, abstractFile.getId()), ex); //NON-NLS
                    }
                }
                if (!derivedFilesCreated.isEmpty()) {
                    services.fireModuleContentEvent(new ModuleContentEvent(abstractFile));
                    context.addFilesToJob(derivedFilesCreated);
                }
            } else {
                logger.log(Level.INFO, String.format("Skipping photo extraction for file '%s' (id=%d), because it has already been processed.",
                        abstractFile.getName(), abstractFile.getId())); //NON-NLS
            }
        } catch (SecurityException ex) {
            logger.log(Level.WARNING, String.format("Could not create extraction folder for '%s' (id=%d).", parentFileName, abstractFile.getId()));
        }
    }

    /**
     * Writes image to the module output location.
     *
     * @param outputPath Path where images is written.
     * @param data       Byte representation of the data to be written to the
     *                   specified location.
     */
    private void writeExtractedImage(String outputPath, byte[] data) throws IOException {
        File outputFile = new File(outputPath);
        FileOutputStream outputStream = new FileOutputStream(outputFile);
        outputStream.write(data);
    }

    /**
     * Creates a unique name for a file by concatenating the file name and the
     * file object id.
     *
     * @param file The file.
     *
     * @return The unique file name.
     */
    private String getUniqueName(AbstractFile file) {
        return file.getName() + "_" + file.getId();
    }

    /**
     * Gets the relative path to the file. The path is relative to the case
     * folder.
     *
     * @param fileName Name of the the file for which the path is to be
     *                 generated.
     *
     * @return The relative file path.
     */
    private String getFileRelativePath(String parentFileName, String fileName) throws NoCurrentCaseException {
        // Used explicit FWD slashes to maintain DB consistency across operating systems.
        return Paths.get(getRelModuleOutputPath(), parentFileName, fileName).toString();
    }

    /**
     * Gets path to the output folder for file extraction. If the path does not
     * exist, it is created.
     *
     * @param parentFileName Name of the abstract file being processed.
     *
     * @throws NoCurrentCaseException if there is no open case.
     *
     * @return Path to the file extraction folder for a given abstract file.
     */
    private String getOutputFolderPath(String parentFileName) throws NoCurrentCaseException {
        String outputFolderPath = ThunderbirdMboxFileIngestModule.getModuleOutputPath() + File.separator + parentFileName;
        File outputFilePath = new File(outputFolderPath);
        if (!outputFilePath.exists()) {
            outputFilePath.mkdirs();
        }
        return outputFolderPath;
    }

    /**
     * Generate phone attributes for a given VCard Telephone object.
     *
     * @param telephone    The VCard Telephone from which to generate
     *                     attributes.
     * @param abstractFile The VCard file.
     * @param attributes   The Collection to which generated attributes will be
     *                     added.
     */
    private void addPhoneAttributes(Telephone telephone, AbstractFile abstractFile, Collection<BlackboardAttribute> attributes) {
        String telephoneText = telephone.getText();
        if (telephoneText == null || telephoneText.isEmpty()) {
            return;
        }

        // Add phone number to collection for later creation of TSK_CONTACT.
        List<TelephoneType> telephoneTypes = telephone.getTypes();
        if (telephoneTypes.isEmpty()) {
            ThunderbirdMboxFileIngestModule.addArtifactAttribute(telephone.getText(), BlackboardAttribute.ATTRIBUTE_TYPE.TSK_PHONE_NUMBER, attributes);
        } else {
            for (TelephoneType type : telephoneTypes) {
                /*
                 * Unfortunately, if the types are lower-case, they don't get
                 * separated correctly into individual TelephoneTypes by
                 * ez-vcard. Therefore, we must read them manually ourselves.
                 */
                List<String> splitTelephoneTypes = Arrays.asList(
                        type.getValue().toUpperCase().replaceAll("\\s+", "").split(","));

                for (String splitType : splitTelephoneTypes) {
                    String attributeTypeName = "TSK_PHONE_" + splitType;
                    try {
                        BlackboardAttribute.Type attributeType = tskCase.getAttributeType(attributeTypeName);
                        if (attributeType == null) {
                            // Add this attribute type to the case database.
                            attributeType = tskCase.addArtifactAttributeType(attributeTypeName,
                                    BlackboardAttribute.TSK_BLACKBOARD_ATTRIBUTE_VALUE_TYPE.STRING,
                                    String.format("Phone (%s)", StringUtils.capitalize(splitType.toLowerCase())));
                        }
                        ThunderbirdMboxFileIngestModule.addArtifactAttribute(telephone.getText(), attributeType, attributes);
                    } catch (TskCoreException ex) {
                        logger.log(Level.SEVERE, String.format("Unable to retrieve attribute type '%s' for file '%s' (id=%d).", attributeTypeName, abstractFile.getName(), abstractFile.getId()), ex);
                    } catch (TskDataException ex) {
                        logger.log(Level.SEVERE, String.format("Unable to add custom attribute type '%s' for file '%s' (id=%d).", attributeTypeName, abstractFile.getName(), abstractFile.getId()), ex);
                    }
                }
            }
        }
    }

    /**
     * Generate e-mail attributes for a given VCard Email object.
     *
     * @param email        The VCard Email from which to generate attributes.
     * @param abstractFile The VCard file.
     * @param attributes   The Collection to which generated attributes will be
     *                     added.
     */
    private void addEmailAttributes(Email email, AbstractFile abstractFile, Collection<BlackboardAttribute> attributes) {
        String emailValue = email.getValue();
        if (emailValue == null || emailValue.isEmpty()) {
            return;
        }

        // Add phone number to collection for later creation of TSK_CONTACT.
        List<EmailType> emailTypes = email.getTypes();
        if (emailTypes.isEmpty()) {
            ThunderbirdMboxFileIngestModule.addArtifactAttribute(email.getValue(), BlackboardAttribute.ATTRIBUTE_TYPE.TSK_EMAIL, attributes);
        } else {
            for (EmailType type : emailTypes) {
                /*
                 * Unfortunately, if the types are lower-case, they don't get
                 * separated correctly into individual EmailTypes by ez-vcard.
                 * Therefore, we must read them manually ourselves.
                 */
                List<String> splitEmailTypes = Arrays.asList(
                        type.getValue().toUpperCase().replaceAll("\\s+", "").split(","));

                for (String splitType : splitEmailTypes) {
                    String attributeTypeName = "TSK_EMAIL_" + splitType;
                    try {
                        BlackboardAttribute.Type attributeType = tskCase.getAttributeType(attributeTypeName);
                        if (attributeType == null) {
                            // Add this attribute type to the case database.
                            attributeType = tskCase.addArtifactAttributeType(attributeTypeName,
                                    BlackboardAttribute.TSK_BLACKBOARD_ATTRIBUTE_VALUE_TYPE.STRING,
                                    String.format("Email (%s)", StringUtils.capitalize(splitType.toLowerCase())));
                        }
                        ThunderbirdMboxFileIngestModule.addArtifactAttribute(email.getValue(), attributeType, attributes);
                    } catch (TskCoreException ex) {
                        logger.log(Level.SEVERE, String.format("Unable to retrieve attribute type '%s' for file '%s' (id=%d).", attributeTypeName, abstractFile.getName(), abstractFile.getId()), ex);
                    } catch (TskDataException ex) {
                        logger.log(Level.SEVERE, String.format("Unable to add custom attribute type '%s' for file '%s' (id=%d).", attributeTypeName, abstractFile.getName(), abstractFile.getId()), ex);
                    }
                }
            }
        }
    }

    /**
     * Generate account instances for a given VCard Telephone object.
     *
     * @param telephone        The VCard Telephone from which to generate
     *                         account instances.
     * @param abstractFile     The VCard file.
     * @param accountInstances The Collection to which generated account
     *                         instances will be added.
     */
    private void addPhoneAccountInstances(Telephone telephone, AbstractFile abstractFile, Collection<AccountFileInstance> accountInstances) {
        String telephoneText = telephone.getText();
        if (telephoneText == null || telephoneText.isEmpty()) {
            return;
        }

        // Add phone number as a TSK_ACCOUNT.
        try {
            AccountFileInstance phoneAccountInstance = tskCase.getCommunicationsManager().createAccountFileInstance(Account.Type.PHONE,
                    telephoneText, EmailParserModuleFactory.getModuleName(), abstractFile);
            accountInstances.add(phoneAccountInstance);
        } catch (TskCoreException ex) {
            logger.log(Level.WARNING, String.format(
                    "Failed to create account for phone number '%s' (content='%s'; id=%d).",
                    telephoneText, abstractFile.getName(), abstractFile.getId()), ex); //NON-NLS
        }
    }

    /**
     * Generate account instances for a given VCard Email object.
     *
     * @param telephone        The VCard Email from which to generate account
     *                         instances.
     * @param abstractFile     The VCard file.
     * @param accountInstances The Collection to which generated account
     *                         instances will be added.
     */
    private void addEmailAccountInstances(Email email, AbstractFile abstractFile, Collection<AccountFileInstance> accountInstances) {
        String emailValue = email.getValue();
        if (emailValue == null || emailValue.isEmpty()) {
            return;
        }

        // Add e-mail as a TSK_ACCOUNT.
        try {
            AccountFileInstance emailAccountInstance = tskCase.getCommunicationsManager().createAccountFileInstance(Account.Type.EMAIL,
                    emailValue, EmailParserModuleFactory.getModuleName(), abstractFile);
            accountInstances.add(emailAccountInstance);
        } catch (TskCoreException ex) {
            logger.log(Level.WARNING, String.format(
                    "Failed to create account for e-mail address '%s' (content='%s'; id=%d).",
                    emailValue, abstractFile.getName(), abstractFile.getId()), ex); //NON-NLS
        }
    }

    /**
     * Generate device account instance for a given file.
     *
     * @param abstractFile The VCard file.
     *
     * @return The generated device account instance.
     */
    private AccountFileInstance addDeviceAccountInstance(AbstractFile abstractFile) {
        // Add 'DEVICE' TSK_ACCOUNT.
        AccountFileInstance deviceAccountInstance = null;
        String deviceId = null;
        try {
            long dataSourceObjId = abstractFile.getDataSourceObjectId();
            DataSource dataSource = tskCase.getDataSource(dataSourceObjId);
            deviceId = dataSource.getDeviceId();
            deviceAccountInstance = tskCase.getCommunicationsManager().createAccountFileInstance(Account.Type.DEVICE,
                    deviceId, EmailParserModuleFactory.getModuleName(), abstractFile);
        } catch (TskCoreException ex) {
            logger.log(Level.WARNING, String.format(
                    "Failed to create device account for '%s' (content='%s'; id=%d).",
                    deviceId, abstractFile.getName(), abstractFile.getId()), ex); //NON-NLS
        } catch (TskDataException ex) {
            logger.log(Level.WARNING, String.format(
                    "Failed to get the data source from the case database (id=%d).",
                    abstractFile.getId()), ex); //NON-NLS
        }

        return deviceAccountInstance;
    }
}<|MERGE_RESOLUTION|>--- conflicted
+++ resolved
@@ -164,11 +164,6 @@
         List<AccountFileInstance> accountInstances = new ArrayList<>();
 
         extractPhotos(vcard, abstractFile);
-<<<<<<< HEAD
-
-        ThunderbirdMboxFileIngestModule.addArtifactAttribute(vcard.getFormattedName().getValue(), BlackboardAttribute.ATTRIBUTE_TYPE.TSK_NAME_PERSON, attributes);
-
-=======
        
         String name = "";
         if (vcard.getFormattedName() != null) {
@@ -198,8 +193,7 @@
             }
         }
         ThunderbirdMboxFileIngestModule.addArtifactAttribute(name, BlackboardAttribute.ATTRIBUTE_TYPE.TSK_NAME_PERSON, attributes);
-        
->>>>>>> 80e71817
+
         for (Telephone telephone : vcard.getTelephoneNumbers()) {
             addPhoneAttributes(telephone, abstractFile, attributes);
             addPhoneAccountInstances(telephone, abstractFile, accountInstances);
