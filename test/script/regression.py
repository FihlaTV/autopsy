#!/usr/bin/python
# -*- coding: utf_8 -*-

 # Autopsy Forensic Browser
 #
 # Copyright 2013 Basis Technology Corp.
 #
 # Licensed under the Apache License, Version 2.0 (the "License");
 # you may not use this file except in compliance with the License.
 # You may obtain a copy of the License at
 #
 #     http://www.apache.org/licenses/LICENSE-2.0
 #
 # Unless required by applicable law or agreed to in writing, software
 # distributed under the License is distributed on an "AS IS" BASIS,
 # WITHOUT WARRANTIES OR CONDITIONS OF ANY KIND, either express or implied.
 # See the License for the specific language governing permissions and
 # limitations under the License.
from tskdbdiff import TskDbDiff, TskDbDiffException
import codecs
import datetime
import logging
import os
import re
import shutil
import socket
import sqlite3
import subprocess
import sys
from sys import platform as _platform
import time
import traceback
import xml
from time import localtime, strftime
from xml.dom.minidom import parse, parseString
import smtplib
from email.mime.image import MIMEImage
from email.mime.multipart import MIMEMultipart
from email.mime.text import MIMEText
import re
import zipfile
import zlib
import Emailer
import srcupdater
from regression_utils import *

#
# Please read me...
#
# This is the regression testing Python script.
# It uses an ant command to run build.xml for RegressionTest.java
#
# The code is cleanly sectioned and commented.
# Please follow the current formatting.
# It is a long and potentially confusing script.
#
# Variable, function, and class names are written in Python conventions:
# this_is_a_variable    this_is_a_function()    ThisIsAClass
#
#


# Data Definitions:
#
# pathto_X:     A path to type X.
# ConfigFile:   An XML file formatted according to the template in myconfig.xml
# ParsedConfig: A dom object that represents a ConfigFile
# SQLCursor:    A cursor recieved from a connection to an SQL database
# Nat:          A Natural Number
# Image:        An image
#

# Enumeration of database types used for the simplification of generating database paths
DBType = enum('OUTPUT', 'GOLD', 'BACKUP')

# Common filename of the output and gold databases (although they are in different directories
DB_FILENAME = "autopsy.db"

# Backup database filename
BACKUP_DB_FILENAME = "autopsy_backup.db"

# TODO: Double check this purpose statement
# Folder name for gold standard database testing
AUTOPSY_TEST_CASE = "AutopsyTestCase"

# TODO: Double check this purpose statement
# The filename of the log to store error messages
COMMON_LOG = "AutopsyErrors.txt"

Day = 0

#----------------------#
#        Main          #
#----------------------#
def main():
    """Parse the command-line arguments, create the configuration, and run the tests."""
    args = Args()
    parse_result = args.parse()
    test_config = TestConfiguration(args)
    # The arguments were given wrong:
    if not parse_result:
        return
    if(not args.fr):
        antin = ["ant"]
        antin.append("-f")
        antin.append(os.path.join("..","..","build.xml"))
        antin.append("test-download-imgs")
        if SYS is OS.CYGWIN:
            subprocess.call(antin)
        elif SYS is OS.WIN:
            theproc = subprocess.Popen(antin, shell = True, stdout=subprocess.PIPE)
            theproc.communicate()
    # Otherwise test away!
    TestRunner.run_tests(test_config)


class TestRunner(object):
    """A collection of functions to run the regression tests."""

    def run_tests(test_config):
        """Run the tests specified by the main TestConfiguration.

        Executes the AutopsyIngest for each image and dispatches the results based on
        the mode (rebuild or testing)
        """
        test_data_list = [ TestData(image, test_config) for image in test_config.images ]

        Reports.html_add_images(test_config.html_log, test_config.images)

        logres =[]
        for test_data in test_data_list:
            Errors.clear_print_logs()
            Errors.set_testing_phase(test_data.image)
            if not (test_config.args.rebuild or os.path.exists(test_data.gold_archive)):
                msg = "Gold standard doesn't exist, skipping image:"
                Errors.print_error(msg)
                Errors.print_error(test_data.gold_archive)
                continue
            TestRunner._run_autopsy_ingest(test_data)

            if test_config.args.rebuild:
                TestRunner.rebuild(test_data)
            else:
                logres.append(TestRunner._run_test(test_data))
            test_data.printout = Errors.printout
            test_data.printerror = Errors.printerror

        Reports.write_html_foot(test_config.html_log)
        # TODO: move this elsewhere
        if (len(logres)>0):
            for lm in logres:
                for ln in lm:
                    Errors.add_email_msg(ln)

        # TODO: possibly worth putting this in a sub method
        if all([ test_data.overall_passed for test_data in test_data_list ]):
            Errors.add_email_msg("All images passed.\n")
        else:
            msg = "The following images failed:\n"
            for test_data in test_data_list:
                if not test_data.overall_passed:
                    msg += "\t" + test_data.image + "\n"
            Errors.add_email_msg(msg)
            html = open(test_config.html_log)
            Errors.add_email_attachment(html.name)
            html.close()

        if test_config.email_enabled:
            Emailer.send_email(test_config.mail_to, test_config.mail_server,
            test_config.mail_subject, Errors.email_body, Errors.email_attachs)

    def _run_autopsy_ingest(test_data):
        """Run Autopsy ingest for the image in the given TestData.

        Also generates the necessary logs for rebuilding or diff.

        Args:
            test_data: the TestData to run the ingest on.
        """
        if image_type(test_data.image_file) == IMGTYPE.UNKNOWN:
            Errors.print_error("Error: Image type is unrecognized:")
            Errors.print_error(test_data.image_file + "\n")
            return

        logging.debug("--------------------")
        logging.debug(test_data.image_name)
        logging.debug("--------------------")
        TestRunner._run_ant(test_data)
        time.sleep(2) # Give everything a second to process

        try:
            # Dump the database before we diff or use it for rebuild
            TskDbDiff.dump_output_db(test_data.get_db_path(DBType.OUTPUT), test_data.get_db_dump_path(DBType.OUTPUT),
            test_data.get_sorted_data_path(DBType.OUTPUT))
        except sqlite3.OperationalError as e:
            print("Ingest did not run properly.",
            "Make sure no other instances of Autopsy are open and try again.")
            sys.exit()

        # merges logs into a single log for later diff / rebuild
        copy_logs(test_data)
        Logs.generate_log_data(test_data)

        TestRunner._handle_solr(test_data)
        TestRunner._handle_exception(test_data)

    #TODO: figure out return type of _run_test (logres)
    def _run_test(test_data):
        """Compare the results of the output to the gold standard.

        Args:
            test_data: the TestData

        Returns:
            logres?
        """
        TestRunner._extract_gold(test_data)

        # Look for core exceptions
        # @@@ Should be moved to TestResultsDiffer, but it didn't know about logres -- need to look into that
        logres = Logs.search_common_log("TskCoreException", test_data)

        TestResultsDiffer.run_diff(test_data)
<<<<<<< HEAD
        print("Html report passed: ", test_data.html_report_passed)
        print("Errors diff passed: ", test_data.errors_diff_passed)
        print("DB diff passed: ", test_data.db_diff_passed)
=======
>>>>>>> 58f42808
        test_data.overall_passed = (test_data.html_report_passed and
        test_data.errors_diff_passed and test_data.db_diff_passed)

        Reports.generate_reports(test_data)
        if(not test_data.overall_passed):
            Errors.add_email_attachment(test_data.common_log_path)
        return logres

    def _extract_gold(test_data):
        """Extract gold archive file to output/gold/tmp/

        Args:
            test_data: the TestData
        """
        extrctr = zipfile.ZipFile(test_data.gold_archive, 'r', compression=zipfile.ZIP_DEFLATED)
        extrctr.extractall(test_data.main_config.gold)
        extrctr.close
        time.sleep(2)

    def _handle_solr(test_data):
        """Clean up SOLR index if in keep mode (-k).

        Args:
            test_data: the TestData
        """
        if not test_data.main_config.args.keep:
            if clear_dir(test_data.solr_index):
                print_report([], "DELETE SOLR INDEX", "Solr index deleted.")
        else:
            print_report([], "KEEP SOLR INDEX", "Solr index has been kept.")

    def _handle_exception(test_data):
        """If running in exception mode, print exceptions to log.

        Args:
            test_data: the TestData
        """
        if test_data.main_config.args.exception:
            exceptions = search_logs(test_data.main_config.args.exception_string, test_data)
            okay = ("No warnings or exceptions found containing text '" +
            test_data.main_config.args.exception_string + "'.")
            print_report(exceptions, "EXCEPTION", okay)

    def rebuild(test_data):
        """Rebuild the gold standard with the given TestData.

        Copies the test-generated database and html report files into the gold directory.
        """
        test_config = test_data.main_config
        # Errors to print
        errors = []
        # Delete the current gold standards
        gold_dir = test_config.img_gold
        clear_dir(test_config.img_gold)
        tmpdir = make_path(gold_dir, test_data.image_name)
        dbinpth = test_data.get_db_path(DBType.OUTPUT)
        dboutpth = make_path(tmpdir, DB_FILENAME)
        dataoutpth = make_path(tmpdir, test_data.image_name + "SortedData.txt")
        dbdumpinpth = test_data.get_db_dump_path(DBType.OUTPUT)
        dbdumpoutpth = make_path(tmpdir, test_data.image_name + "DBDump.txt")
        if not os.path.exists(test_config.img_gold):
            os.makedirs(test_config.img_gold)
        if not os.path.exists(tmpdir):
            os.makedirs(tmpdir)
        try:
            shutil.copy(dbinpth, dboutpth)
            if file_exists(test_data.get_sorted_data_path(DBType.OUTPUT)):
                shutil.copy(test_data.get_sorted_data_path(DBType.OUTPUT), dataoutpth)
            shutil.copy(dbdumpinpth, dbdumpoutpth)
            error_pth = make_path(tmpdir, test_data.image_name+"SortedErrors.txt")
            shutil.copy(test_data.sorted_log, error_pth)
        except IOError as e:
            Errors.print_error(str(e))
            Errors.add_email_message("Not rebuilt properly")
            print(str(e))
            print(traceback.format_exc())
        # Rebuild the HTML report
        output_html_report_dir = test_data.get_html_report_path(DBType.OUTPUT)
        gold_html_report_dir = make_path(tmpdir, "Report")

        try:
            shutil.copytree(output_html_report_dir, gold_html_report_dir)
        except OSError as e:
            errors.append(e.error())
        except Exception as e:
            errors.append("Error: Unknown fatal error when rebuilding the gold html report.")
            errors.append(str(e) + "\n")
            print(traceback.format_exc())
        oldcwd = os.getcwd()
        zpdir = gold_dir
        os.chdir(zpdir)
        os.chdir("..")
        img_gold = "tmp"
        img_archive = make_path(test_data.image_name+"-archive.zip")
        comprssr = zipfile.ZipFile(img_archive, 'w',compression=zipfile.ZIP_DEFLATED)
        TestRunner.zipdir(img_gold, comprssr)
        comprssr.close()
        os.chdir(oldcwd)
        del_dir(test_config.img_gold)
        okay = "Sucessfully rebuilt all gold standards."
        print_report(errors, "REBUILDING", okay)

    def zipdir(path, zip):
        for root, dirs, files in os.walk(path):
            for file in files:
                zip.write(os.path.join(root, file))

    def _run_ant(test_data):
        """Construct and run the ant build command for the given TestData.

        Tests Autopsy by calling RegressionTest.java via the ant build file.

        Args:
            test_data: the TestData
        """
        test_config = test_data.main_config
        # Set up the directories
        if dir_exists(test_data.output_path):
            shutil.rmtree(test_data.output_path)
        os.makedirs(test_data.output_path)
        test_data.ant = ["ant"]
        test_data.ant.append("-v")
        test_data.ant.append("-f")
    #   case.ant.append(case.build_path)
        test_data.ant.append(os.path.join("..","..","Testing","build.xml"))
        test_data.ant.append("regression-test")
        test_data.ant.append("-l")
        test_data.ant.append(test_data.antlog_dir)
        test_data.ant.append("-Dimg_path=" + test_data.image_file)
        test_data.ant.append("-Dknown_bad_path=" + test_config.known_bad_path)
        test_data.ant.append("-Dkeyword_path=" + test_config.keyword_path)
        test_data.ant.append("-Dnsrl_path=" + test_config.nsrl_path)
        test_data.ant.append("-Dgold_path=" + test_config.gold)
        test_data.ant.append("-Dout_path=" +
        make_local_path(test_data.output_path))
        test_data.ant.append("-Dignore_unalloc=" + "%s" % test_config.args.unallocated)
        test_data.ant.append("-Dtest.timeout=" + str(test_config.timeout))

        Errors.print_out("Ingesting Image:\n" + test_data.image_file + "\n")
        Errors.print_out("CMD: " + " ".join(test_data.ant))
        Errors.print_out("Starting test...\n")
        antoutpth = make_local_path(test_data.main_config.output_dir, "antRunOutput.txt")
        antout = open(antoutpth, "a")
        if SYS is OS.CYGWIN:
            subprocess.call(test_data.ant, stdout=subprocess.PIPE)
        elif SYS is OS.WIN:
            theproc = subprocess.Popen(test_data.ant, shell = True, stdout=subprocess.PIPE)
            theproc.communicate()
        antout.close()


class TestData(object):
    """Container for the input and output of a single image.

    Represents data for the test of a single image, including path to the image,
    database paths, etc.

    Attributes:
        main_config: the global TestConfiguration
        ant: a listof_String, the ant command for this TestData
        image_file: a pathto_Image, the image for this TestData
        image: a String, the image file's name
        image_name: a String, the image file's name with a trailing (0)
        output_path: pathto_Dir, the output directory for this TestData
        autopsy_data_file: a pathto_File, the IMAGE_NAMEAutopsy_data.txt file
        warning_log: a pathto_File, the AutopsyLogs.txt file
        antlog_dir: a pathto_File, the antlog.txt file
        test_dbdump: a pathto_File, the database dump, IMAGENAMEDump.txt
        common_log_path: a pathto_File, the IMAGE_NAMECOMMON_LOG file
        sorted_log: a pathto_File, the IMAGENAMESortedErrors.txt file
        reports_dir: a pathto_Dir, the AutopsyTestCase/Reports folder
        gold_data_dir: a pathto_Dir, the gold standard directory
        gold_archive: a pathto_File, the gold standard archive
        logs_dir: a pathto_Dir, the location where autopsy logs are stored
        solr_index: a pathto_Dir, the locatino of the solr index
        html_report_passed: a boolean, did the HTML report diff pass?
        errors_diff_passed: a boolean, did the error diff pass?
        db_diff_passed: a boolean, did the db diff pass?
        overall_passed: a boolean, did the test pass?
        total_test_time: a String representation of the test duration
        start_date: a String representation of this TestData's start date
        end_date: a String representation of the TestData's end date
        total_ingest_time: a String representation of the total ingest time
        artifact_count: a Nat, the number of artifacts
        artifact_fail: a Nat, the number of artifact failures
        heap_space: a String representation of TODO
        service_times: a String representation of TODO
        autopsy_version: a String, the version of autopsy that was run
        ingest_messages: a Nat, the number of ingest messages
        indexed_files: a Nat, the number of files indexed during the ingest
        indexed_chunks: a Nat, the number of chunks indexed during the ingest
        printerror: a listof_String, the error messages printed during this TestData's test
        printout: a listof_String, the messages pritned during this TestData's test
    """

    def __init__(self, image, main_config):
        """Init this TestData with it's image and the test configuration.

        Args:
            image: the Image to be tested.
            main_config: the global TestConfiguration.
        """
        # Configuration Data
        self.main_config = main_config
        self.ant = []
        self.image_file = str(image)
        # TODO: This 0 should be be refactored out, but it will require rebuilding and changing of outputs.
        self.image = get_image_name(self.image_file)
        self.image_name = self.image + "(0)"
        # Directory structure and files
        self.output_path = make_path(self.main_config.output_dir, self.image_name)
        self.autopsy_data_file = make_path(self.output_path, self.image_name + "Autopsy_data.txt")
        self.warning_log = make_local_path(self.output_path, "AutopsyLogs.txt")
        self.antlog_dir = make_local_path(self.output_path, "antlog.txt")
        self.test_dbdump = make_path(self.output_path, self.image_name +
        "DBDump.txt")
        self.common_log_path = make_local_path(self.output_path, self.image_name + COMMON_LOG)
        self.sorted_log = make_local_path(self.output_path, self.image_name + "SortedErrors.txt")
        self.reports_dir = make_path(self.output_path, AUTOPSY_TEST_CASE, "Reports")
        self.gold_data_dir = make_path(self.main_config.img_gold, self.image_name)
        self.gold_archive = make_path(self.main_config.gold,
        self.image_name + "-archive.zip")
        self.logs_dir = make_path(self.output_path, "logs")
        self.solr_index = make_path(self.output_path, AUTOPSY_TEST_CASE,
        "ModuleOutput", "KeywordSearch")
        # Results and Info
        self.html_report_passed = False
        self.errors_diff_passed = False
        self.db_diff_passed = False
        self.overall_passed = False
        # Ingest info
        self.total_test_time = ""
        self.start_date = ""
        self.end_date = ""
        self.total_ingest_time = ""
        self.artifact_count = 0
        self.artifact_fail = 0
        self.heap_space = ""
        self.service_times = ""
        self.autopsy_version = ""
        self.ingest_messages = 0
        self.indexed_files = 0
        self.indexed_chunks = 0
        # Error tracking
        self.printerror = []
        self.printout = []

    def ant_to_string(self):
        string = ""
        for arg in self.ant:
            string += (arg + " ")
        return string

    def get_db_path(self, db_type):
        """Get the path to the database file that corresponds to the given DBType.

        Args:
            DBType: the DBType of the path to be generated.
        """
        if(db_type == DBType.GOLD):
            db_path = make_path(self.gold_data_dir, DB_FILENAME)
        elif(db_type == DBType.OUTPUT):
            db_path = make_path(self.main_config.output_dir, self.image_name, AUTOPSY_TEST_CASE, DB_FILENAME)
        else:
            db_path = make_path(self.main_config.output_dir, self.image_name, AUTOPSY_TEST_CASE, BACKUP_DB_FILENAME)
        return db_path

    def get_html_report_path(self, html_type):
        """Get the path to the HTML Report folder that corresponds to the given DBType.

        Args:
            DBType: the DBType of the path to be generated.
        """
        if(html_type == DBType.GOLD):
            return make_path(self.gold_data_dir, "Report")
        else:
            # Autopsy creates an HTML report folder in the form AutopsyTestCase DATE-TIME
            # It's impossible to get the exact time the folder was created, but the folder
            # we are looking for is the only one in the self.reports_dir folder
            html_path = ""
            for fs in os.listdir(self.reports_dir):
                html_path = make_path(self.reports_dir, fs)
                if os.path.isdir(html_path):
                    break
            return make_path(html_path, os.listdir(html_path)[0])

    def get_sorted_data_path(self, file_type):
        """Get the path to the SortedData file that corresponds to the given DBType.

        Args:
            file_type: the DBType of the path to be generated
        """
        return self._get_path_to_file(file_type, "SortedData.txt")

    def get_sorted_errors_path(self, file_type):
        """Get the path to the SortedErrors file that correspodns to the given
        DBType.

        Args:
            file_type: the DBType of the path to be generated
        """
        return self._get_path_to_file(file_type, "SortedErrors.txt")

    def get_db_dump_path(self, file_type):
        """Get the path to the DBDump file that corresponds to the given DBType.

        Args:
            file_type: the DBType of the path to be generated
        """
        return self._get_path_to_file(file_type, "DBDump.txt")

    def _get_path_to_file(self, file_type, file_name):
        """Get the path to the specified file with the specified type.

        Args:
            file_type: the DBType of the path to be generated
            file_name: a String, the filename of the path to be generated
        """
        full_filename = self.image_name + file_name
        if(file_type == DBType.GOLD):
            return make_path(self.gold_data_dir, full_filename)
        else:
            return make_path(self.output_path, full_filename)


class TestConfiguration(object):
    """Container for test configuration data.

    The Master Test Configuration. Encapsulates consolidated high level input from
    config XML file and command-line arguments.

    Attributes:
        args: an Args, the command line arguments
        output_dir: a pathto_Dir, the output directory
        input_dir: a pathto_Dir,  the input directory
        gold: a pathto_Dir, the gold directory
        img_gold: a pathto_Dir, the temp directory where gold images are unzipped to
        csv: a pathto_File, the local csv file
        global_csv: a pathto_File, the global csv file
        html_log: a pathto_File
        known_bad_path:
        keyword_path:
        nsrl_path:
        build_path: a pathto_File, the ant build file which runs the tests
        autopsy_version:
        ingest_messages: a Nat, number of ingest messages
        indexed_files: a Nat, the number of indexed files
        indexed_chunks: a Nat, the number of indexed chunks
        timer:
        images: a listof_Image, the images to be tested
        timeout: a Nat, the amount of time before killing the test
        ant: a listof_String, the ant command to run the tests
    """

    def __init__(self, args):
        """Inits TestConfiguration and loads a config file if available.

        Args:
            args: an Args, the command line arguments.
        """
        self.args = args
        # Paths:
        self.output_dir = ""
        self.input_dir = make_local_path("..","input")
        self.gold = make_path("..", "output", "gold")
        self.img_gold = make_path(self.gold, 'tmp')
        # Logs:
        self.csv = ""
        self.global_csv = ""
        self.html_log = ""
        # Ant info:
        self.known_bad_path = make_path(self.input_dir, "notablehashes.txt-md5.idx")
        self.keyword_path = make_path(self.input_dir, "notablekeywords.xml")
        self.nsrl_path = make_path(self.input_dir, "nsrl.txt-md5.idx")
        self.build_path = make_path("..", "build.xml")
        # Infinite Testing info
        timer = 0
        self.images = []
        # Email info
        self.email_enabled = args.email_enabled
        self.mail_server = ""
        self.mail_to = ""
        self.mail_subject = ""
        # Set the timeout to something huge
        # The entire tester should not timeout before this number in ms
        # However it only seems to take about half this time
        # And it's very buggy, so we're being careful
        self.timeout = 24 * 60 * 60 * 1000 * 1000

        if not self.args.single:
            self._load_config_file(self.args.config_file)
        else:
            self.images.append(self.args.single_file)
        self._init_logs()
        #self._init_imgs()
        #self._init_build_info()


    def _load_config_file(self, config_file):
        """Updates this TestConfiguration's attributes from the config file.

        Initializes this TestConfiguration by iterating through the XML config file
        command-line argument. Populates self.images and optional email configuration

        Args:
            config_file: ConfigFile - the configuration file to load
        """
        try:
            count = 0
            parsed_config = parse(config_file)
            logres = []
            counts = {}
            if parsed_config.getElementsByTagName("indir"):
                self.input_dir = parsed_config.getElementsByTagName("indir")[0].getAttribute("value").encode().decode("utf_8")
            if parsed_config.getElementsByTagName("global_csv"):
                self.global_csv = parsed_config.getElementsByTagName("global_csv")[0].getAttribute("value").encode().decode("utf_8")
                self.global_csv = make_local_path(self.global_csv)
            if parsed_config.getElementsByTagName("golddir"):
                self.gold = parsed_config.getElementsByTagName("golddir")[0].getAttribute("value").encode().decode("utf_8")
                self.img_gold = make_path(self.gold, 'tmp')

            self._init_imgs(parsed_config)
            self._init_build_info(parsed_config)
            self._init_email_info(parsed_config)

        except IOError as e:
            msg = "There was an error loading the configuration file.\n"
            msg += "\t" + str(e)
            Errors.add_email_msg(msg)
            logging.critical(traceback.format_exc())
            print(traceback.format_exc())

    def _init_logs(self):
        """Setup output folder, logs, and reporting infrastructure."""
        if(not dir_exists(make_path("..", "output", "results"))):
            os.makedirs(make_path("..", "output", "results",))
        self.output_dir = make_path("..", "output", "results", time.strftime("%Y.%m.%d-%H.%M.%S"))
        os.makedirs(self.output_dir)
        self.csv = make_local_path(self.output_dir, "CSV.txt")
        self.html_log = make_path(self.output_dir, "AutopsyTestCase.html")
        log_name = self.output_dir + "\\regression.log"
        logging.basicConfig(filename=log_name, level=logging.DEBUG)

    def _init_build_info(self, parsed_config):
        """Initializes paths that point to information necessary to run the AutopsyIngest."""
        build_elements = parsed_config.getElementsByTagName("build")
        if build_elements:
            build_element = build_elements[0]
            build_path = build_element.getAttribute("value").encode().decode("utf_8")
            self.build_path = build_path

    def _init_imgs(self, parsed_config):
        """Initialize the list of images to run tests on."""
        for element in parsed_config.getElementsByTagName("image"):
            value = element.getAttribute("value").encode().decode("utf_8")
            print ("Image in Config File: " + value)
            if file_exists(value):
                self.images.append(value)
            else:
                msg = "File: " + value + " doesn't exist"
                Errors.print_error(msg)
                Errors.add_email_msg(msg)
        image_count = len(self.images)

        # Sanity check to see if there are obvious gold images that we are not testing
        gold_count = 0
        for file in os.listdir(self.gold):
            if not(file == 'tmp'):
                gold_count+=1

        if (image_count > gold_count):
            print("******Alert: There are more input images than gold standards, some images will not be properly tested.\n")
        elif (image_count < gold_count):
            print("******Alert: There are more gold standards than input images, this will not check all gold Standards.\n")

    def _init_email_info(self, parsed_config):
        """Initializes email information dictionary"""
        email_elements = parsed_config.getElementsByTagName("email")
        if email_elements:
            mail_to = email_elements[0]
            self.mail_to = mail_to.getAttribute("value").encode().decode("utf_8")
        mail_server_elements = parsed_config.getElementsByTagName("mail_server")
        if mail_server_elements:
            mail_from = mail_server_elements[0]
            self.mail_server = mail_from.getAttribute("value").encode().decode("utf_8")
        subject_elements = parsed_config.getElementsByTagName("subject")
        if subject_elements:
            subject = subject_elements[0]
            self.mail_subject = subject.getAttribute("value").encode().decode("utf_8")
        if self.mail_server and self.mail_to and self.args.email_enabled:
            self.email_enabled = True
            print("Email will be sent to ", self.mail_to)
        else:
            print("No email will be sent.")


#-------------------------------------------------#
#     Functions relating to comparing outputs     #
#-------------------------------------------------#
class TestResultsDiffer(object):
    """Compares results for a single test."""

    def run_diff(test_data):
        """Compares results for a single test.

        Args:
            test_data: the TestData to use.
            databaseDiff: TskDbDiff object created based off test_data
        """
        try:
            output_db = test_data.get_db_path(DBType.OUTPUT)
            gold_db = test_data.get_db_path(DBType.GOLD)
            output_dir = test_data.output_path
            gold_bb_dump = test_data.get_sorted_data_path(DBType.GOLD)
            gold_dump = test_data.get_db_dump_path(DBType.GOLD)
            test_data.db_diff_pass = all(TskDbDiff(output_db, gold_db, output_dir=output_dir, gold_bb_dump=gold_bb_dump,
            gold_dump=gold_dump).run_diff())

            # Compare Exceptions
            # replace is a fucntion that replaces strings of digits with 'd'
            # this is needed so dates and times will not cause the diff to fail
            replace = lambda file: re.sub(re.compile("\d"), "d", file)
            output_errors = test_data.get_sorted_errors_path(DBType.OUTPUT)
            gold_errors = test_data.get_sorted_errors_path(DBType.GOLD)
            passed = TestResultsDiffer._compare_text(output_errors, gold_errors,
            replace)
            test_data.errors_diff_passed = passed

            # Compare html output
            gold_report_path = test_data.get_html_report_path(DBType.GOLD)
            output_report_path = test_data.get_html_report_path(DBType.OUTPUT)
            passed = TestResultsDiffer._html_report_diff(gold_report_path,
            output_report_path)
            test_data.html_report_passed = passed

            # Clean up tmp folder
            del_dir(test_data.gold_data_dir)

        except sqlite3.OperationalError as e:
            Errors.print_error("Tests failed while running the diff:\n")
            Errors.print_error(str(e))
        except TskDbDiffException as e:
            Errors.print_error(str(e))
        except Exception as e:
            Errors.print_error("Tests failed due to an error, try rebuilding or creating gold standards.\n")
            Errors.print_error(str(e) + "\n")
            print(traceback.format_exc())

    def _compare_text(output_file, gold_file, process=None):
        """Compare two text files.

        Args:
            output_file: a pathto_File, the output text file
            gold_file: a pathto_File, the input text file
            pre-process: (optional) a function of String -> String that will be
            called on each input file before the diff, if specified.
        """
        if(not file_exists(output_file)):
            return False
        output_data = codecs.open(output_file, "r", "utf_8").read()
        gold_data = codecs.open(gold_file, "r", "utf_8").read()

        if process is not None:
            output_data = process(output_data)
            gold_data = process(gold_data)

        if (not(gold_data == output_data)):
            diff_path = os.path.splitext(os.path.basename(output_file))[0]
            diff_path += "-Diff.txt"
            diff_file = codecs.open(diff_path, "wb", "utf_8")
            dffcmdlst = ["diff", output_file, gold_file]
            subprocess.call(dffcmdlst, stdout = diff_file)
            Errors.add_email_attachment(diff_path)
            msg = "There was a difference in "
            msg += os.path.basename(output_file) + ".\n"
            Errors.add_email_msg(msg)
            Errors.print_error(msg)
            return False
        else:
            return True

    def _html_report_diff(gold_report_path, output_report_path):
        """Compare the output and gold html reports.

        Args:
            gold_report_path: a pathto_Dir, the gold HTML report directory
            output_report_path: a pathto_Dir, the output HTML report directory

        Returns:
            true, if the reports match, false otherwise.
        """
        try:
            gold_html_files = get_files_by_ext(gold_report_path, ".html")
            output_html_files = get_files_by_ext(output_report_path, ".html")

            #ensure both reports have the same number of files and are in the same order
            if(len(gold_html_files) != len(output_html_files)):
                msg = "The reports did not have the same number or files."
                msg += "One of the reports may have been corrupted."
                Errors.print_error(msg)
            else:
                gold_html_files.sort()
                output_html_files.sort()

            total = {"Gold": 0, "New": 0}
            for gold, output in zip(gold_html_files, output_html_files):
                count = TestResultsDiffer._compare_report_files(gold, output)
                total["Gold"] += count[0]
                total["New"] += count[1]

            okay = "The test report matches the gold report."
            errors=["Gold report had " + str(total["Gold"]) +" errors", "New report had " + str(total["New"]) + " errors."]
            print_report(errors, "REPORT COMPARISON", okay)

            if total["Gold"] == total["New"]:
                return True
            else:
                Errors.print_error("The reports did not match each other.\n " + errors[0] +" and the " + errors[1])
                return False
        except OSError as e:
            e.print_error()
            return False
        except Exception as e:
            Errors.print_error("Error: Unknown fatal error comparing reports.")
            Errors.print_error(str(e) + "\n")
            logging.critical(traceback.format_exc())
            return False

    def _compare_report_files(a_path, b_path):
        """Compares the two specified report html files.

        Args:
            a_path: a pathto_File, the first html report file
            b_path: a pathto_File, the second html report file

        Returns:
            a tuple of (Nat, Nat), which represent the length of each
            unordered list in the html report files, or (0, 0) if the
            lenghts are the same.
        """
        a_file = open(a_path)
        b_file = open(b_path)
        a = a_file.read()
        b = b_file.read()
        a = a[a.find("<ul>"):]
        b = b[b.find("<ul>"):]

        a_list = TestResultsDiffer._split(a, 50)
        b_list = TestResultsDiffer._split(b, 50)
        if not len(a_list) == len(b_list):
            ex = (len(a_list), len(b_list))
            return ex
        else:
            return (0, 0)

    # Split a string into an array of string of the given size
    def _split(input, size):
        return [input[start:start+size] for start in range(0, len(input), size)]


class Reports(object):
    def generate_reports(test_data):
        """Generate the reports for a single test

        Args:
            test_data: the TestData
        """
        Reports._generate_html(test_data)
        if test_data.main_config.global_csv:
            Reports._generate_csv(test_data.main_config.global_csv, test_data)
        else:
            Reports._generate_csv(test_data.main_config.csv, test_data)

    def _generate_html(test_data):
        """Generate the HTML log file."""
        # If the file doesn't exist yet, this is the first test_config to run for
        # this test, so we need to make the start of the html log
        html_log = test_data.main_config.html_log
        if not file_exists(html_log):
            Reports.write_html_head()
        with open(html_log, "a") as html:
            # The image title
            title = "<h1><a name='" + test_data.image_name + "'>" + test_data.image_name + " \
                        <span>tested on <strong>" + socket.gethostname() + "</strong></span></a></h1>\
                     <h2 align='center'>\
                     <a href='#" + test_data.image_name + "-errors'>Errors and Warnings</a> |\
                     <a href='#" + test_data.image_name + "-info'>Information</a> |\
                     <a href='#" + test_data.image_name + "-general'>General Output</a> |\
                     <a href='#" + test_data.image_name + "-logs'>Logs</a>\
                     </h2>"
            # The script errors found
            if not test_data.overall_passed:
                ids = 'errors1'
            else:
                ids = 'errors'
            errors = "<div id='" + ids + "'>\
                      <h2><a name='" + test_data.image_name + "-errors'>Errors and Warnings</a></h2>\
                      <hr color='#FF0000'>"
            # For each error we have logged in the test_config
            for error in test_data.printerror:
                # Replace < and > to avoid any html display errors
                errors += "<p>" + error.replace("<", "&lt").replace(">", "&gt") + "</p>"
                # If there is a \n, we probably want a <br /> in the html
                if "\n" in error:
                    errors += "<br />"
            errors += "</div>"

            # Links to the logs
            logs = "<div id='logs'>\
                    <h2><a name='" + test_data.image_name + "-logs'>Logs</a></h2>\
                    <hr color='#282828'>"
            logs_path = test_data.logs_dir
            for file in os.listdir(logs_path):
                logs += "<p><a href='file:\\" + make_path(logs_path, file) + "' target='_blank'>" + file + "</a></p>"
            logs += "</div>"

            # All the testing information
            info = "<div id='info'>\
                    <h2><a name='" + test_data.image_name + "-info'>Information</a></h2>\
                    <hr color='#282828'>\
                    <table cellspacing='5px'>"
            # The individual elements
            info += "<tr><td>Image Path:</td>"
            info += "<td>" + test_data.image_file + "</td></tr>"
            info += "<tr><td>Image Name:</td>"
            info += "<td>" + test_data.image_name + "</td></tr>"
            info += "<tr><td>test_config Output Directory:</td>"
            info += "<td>" + test_data.main_config.output_dir + "</td></tr>"
            info += "<tr><td>Autopsy Version:</td>"
            info += "<td>" + test_data.autopsy_version + "</td></tr>"
            info += "<tr><td>Heap Space:</td>"
            info += "<td>" + test_data.heap_space + "</td></tr>"
            info += "<tr><td>Test Start Date:</td>"
            info += "<td>" + test_data.start_date + "</td></tr>"
            info += "<tr><td>Test End Date:</td>"
            info += "<td>" + test_data.end_date + "</td></tr>"
            info += "<tr><td>Total Test Time:</td>"
            info += "<td>" + test_data.total_test_time + "</td></tr>"
            info += "<tr><td>Total Ingest Time:</td>"
            info += "<td>" + test_data.total_ingest_time + "</td></tr>"
            info += "<tr><td>Exceptions Count:</td>"
            info += "<td>" + str(len(get_exceptions(test_data))) + "</td></tr>"
            info += "<tr><td>Autopsy OutOfMemoryExceptions:</td>"
            info += "<td>" + str(len(search_logs("OutOfMemoryException", test_data))) + "</td></tr>"
            info += "<tr><td>Autopsy OutOfMemoryErrors:</td>"
            info += "<td>" + str(len(search_logs("OutOfMemoryError", test_data))) + "</td></tr>"
            info += "<tr><td>Tika OutOfMemoryErrors/Exceptions:</td>"
            info += "<td>" + str(Reports._get_num_memory_errors("tika", test_data)) + "</td></tr>"
            info += "<tr><td>Solr OutOfMemoryErrors/Exceptions:</td>"
            info += "<td>" + str(Reports._get_num_memory_errors("solr", test_data)) + "</td></tr>"
            info += "<tr><td>TskCoreExceptions:</td>"
            info += "<td>" + str(len(search_log_set("autopsy", "TskCoreException", test_data))) + "</td></tr>"
            info += "<tr><td>TskDataExceptions:</td>"
            info += "<td>" + str(len(search_log_set("autopsy", "TskDataException", test_data))) + "</td></tr>"
            info += "<tr><td>Ingest Messages Count:</td>"
            info += "<td>" + str(test_data.ingest_messages) + "</td></tr>"
            info += "<tr><td>Indexed Files Count:</td>"
            info += "<td>" + str(test_data.indexed_files) + "</td></tr>"
            info += "<tr><td>Indexed File Chunks Count:</td>"
            info += "<td>" + str(test_data.indexed_chunks) + "</td></tr>"
            info += "<tr><td>Out Of Disk Space:\
                             <p style='font-size: 11px;'>(will skew other test results)</p></td>"
            info += "<td>" + str(len(search_log_set("autopsy", "Stopping ingest due to low disk space on disk", test_data))) + "</td></tr>"
#            info += "<tr><td>TSK Objects Count:</td>"
#            info += "<td>" + str(test_data.db_diff_results.output_objs) + "</td></tr>"
#            info += "<tr><td>Artifacts Count:</td>"
#            info += "<td>" + str(test_data.db_diff_results.output_artifacts)+ "</td></tr>"
#            info += "<tr><td>Attributes Count:</td>"
#            info += "<td>" + str(test_data.db_diff_results.output_attrs) + "</td></tr>"
            info += "</table>\
                    </div>"
            # For all the general print statements in the test_config
            output = "<div id='general'>\
                      <h2><a name='" + test_data.image_name + "-general'>General Output</a></h2>\
                      <hr color='#282828'>"
            # For each printout in the test_config's list
            for out in test_data.printout:
                output += "<p>" + out + "</p>"
                # If there was a \n it probably means we want a <br /> in the html
                if "\n" in out:
                    output += "<br />"
            output += "</div>"

            html.write(title)
            html.write(errors)
            html.write(info)
            html.write(logs)
            html.write(output)

    def write_html_head(html_log):
        """Write the top of the HTML log file.

        Args:
            html_log: a pathto_File, the global HTML log
        """
        with open(str(html_log), "a") as html:
            head = "<html>\
                    <head>\
                    <title>AutopsyTesttest_config Output</title>\
                    </head>\
                    <style type='text/css'>\
                    body { font-family: 'Courier New'; font-size: 12px; }\
                    h1 { background: #444; margin: 0px auto; padding: 0px; color: #FFF; border: 1px solid #000; font-family: Tahoma; text-align: center; }\
                    h1 span { font-size: 12px; font-weight: 100; }\
                    h2 { font-family: Tahoma; padding: 0px; margin: 0px; }\
                    hr { width: 100%; height: 1px; border: none; margin-top: 10px; margin-bottom: 10px; }\
                    #errors { background: #CCCCCC; border: 1px solid #282828; color: #282828; padding: 10px; margin: 20px; }\
                    #errors1 { background: #CC0000; border: 1px solid #282828; color: #282828; padding: 10px; margin: 20px; }\
                    #info { background: #CCCCCC; border: 1px solid #282828; color: #282828; padding: 10px; margin: 20px; }\
                    #general { background: #CCCCCC; border: 1px solid #282828; color: #282828; padding: 10px; margin: 20px; }\
                    #logs { background: #CCCCCC; border: 1px solid #282828; color: #282828; padding: 10px; margin: 20px; }\
                    #errors p, #info p, #general p, #logs p { pading: 0px; margin: 0px; margin-left: 5px; }\
                    #info table td { color: ##282828; font-size: 12px; min-width: 225px; }\
                    #logs a { color: ##282828; }\
                    </style>\
                    <body>"
            html.write(head)

    def write_html_foot(html_log):
        """Write the bottom of the HTML log file.

        Args:
            html_log: a pathto_File, the global HTML log
        """
        with open(html_log, "a") as html:
            head = "</body></html>"
            html.write(head)

    def html_add_images(html_log, full_image_names):
        """Add all the image names to the HTML log.

        Args:
            full_image_names: a listof_String, each representing an image name
            html_log: a pathto_File, the global HTML log
        """
        # If the file doesn't exist yet, this is the first test_config to run for
        # this test, so we need to make the start of the html log
        if not file_exists(html_log):
            Reports.write_html_head(html_log)
        with open(html_log, "a") as html:
            links = []
            for full_name in full_image_names:
                name = get_image_name(full_name)
                links.append("<a href='#" + name + "(0)'>" + name + "</a>")
            html.write("<p align='center'>" + (" | ".join(links)) + "</p>")

    def _generate_csv(csv_path, test_data):
        """Generate the CSV log file"""
        # If the CSV file hasn't already been generated, this is the
        # first run, and we need to add the column names
        if not file_exists(csv_path):
            Reports.csv_header(csv_path)
        # Now add on the fields to a new row
        with open(csv_path, "a") as csv:
            # Variables that need to be written
            vars = []
            vars.append( test_data.image_file )
            vars.append( test_data.image_name )
            vars.append( test_data.main_config.output_dir )
            vars.append( socket.gethostname() )
            vars.append( test_data.autopsy_version )
            vars.append( test_data.heap_space )
            vars.append( test_data.start_date )
            vars.append( test_data.end_date )
            vars.append( test_data.total_test_time )
            vars.append( test_data.total_ingest_time )
            vars.append( test_data.service_times )
            vars.append( str(len(get_exceptions(test_data))) )
            vars.append( str(Reports._get_num_memory_errors("autopsy", test_data)) )
            vars.append( str(Reports._get_num_memory_errors("tika", test_data)) )
            vars.append( str(Reports._get_num_memory_errors("solr", test_data)) )
            vars.append( str(len(search_log_set("autopsy", "TskCoreException", test_data))) )
            vars.append( str(len(search_log_set("autopsy", "TskDataException", test_data))) )
            vars.append( str(test_data.ingest_messages) )
            vars.append( str(test_data.indexed_files) )
            vars.append( str(test_data.indexed_chunks) )
            vars.append( str(len(search_log_set("autopsy", "Stopping ingest due to low disk space on disk", test_data))) )
#            vars.append( str(test_data.db_diff_results.output_objs) )
#            vars.append( str(test_data.db_diff_results.output_artifacts) )
#            vars.append( str(test_data.db_diff_results.output_objs) )
            vars.append( make_local_path("gold", test_data.image_name, DB_FILENAME) )
#            vars.append( test_data.db_diff_results.get_artifact_comparison() )
#            vars.append( test_data.db_diff_results.get_attribute_comparison() )
            vars.append( make_local_path("gold", test_data.image_name, "standard.html") )
            vars.append( str(test_data.html_report_passed) )
            vars.append( test_data.ant_to_string() )
            # Join it together with a ", "
            output = "|".join(vars)
            output += "\n"
            # Write to the log!
            csv.write(output)

    def csv_header(csv_path):
        """Generate the CSV column names."""
        with open(csv_path, "w") as csv:
            titles = []
            titles.append("Image Path")
            titles.append("Image Name")
            titles.append("Output test_config Directory")
            titles.append("Host Name")
            titles.append("Autopsy Version")
            titles.append("Heap Space Setting")
            titles.append("Test Start Date")
            titles.append("Test End Date")
            titles.append("Total Test Time")
            titles.append("Total Ingest Time")
            titles.append("Service Times")
            titles.append("Autopsy Exceptions")
            titles.append("Autopsy OutOfMemoryErrors/Exceptions")
            titles.append("Tika OutOfMemoryErrors/Exceptions")
            titles.append("Solr OutOfMemoryErrors/Exceptions")
            titles.append("TskCoreExceptions")
            titles.append("TskDataExceptions")
            titles.append("Ingest Messages Count")
            titles.append("Indexed Files Count")
            titles.append("Indexed File Chunks Count")
            titles.append("Out Of Disk Space")
#            titles.append("Tsk Objects Count")
#            titles.append("Artifacts Count")
#            titles.append("Attributes Count")
            titles.append("Gold Database Name")
#            titles.append("Artifacts Comparison")
#            titles.append("Attributes Comparison")
            titles.append("Gold Report Name")
            titles.append("Report Comparison")
            titles.append("Ant Command Line")
            output = "|".join(titles)
            output += "\n"
            csv.write(output)

    def _get_num_memory_errors(type, test_data):
        """Get the number of OutOfMemory errors and Exceptions.

        Args:
            type: a String representing the type of log to check.
            test_data: the TestData to examine.
        """
        return (len(search_log_set(type, "OutOfMemoryError", test_data)) +
                len(search_log_set(type, "OutOfMemoryException", test_data)))

class Logs(object):

    def generate_log_data(test_data):
        """Find and handle relevent data from the Autopsy logs.

        Args:
            test_data: the TestData whose logs to examine
        """
        Logs._generate_common_log(test_data)
        try:
            Logs._fill_ingest_data(test_data)
        except Exception as e:
            Errors.print_error("Error: Unknown fatal error when filling test_config data.")
            Errors.print_error(str(e) + "\n")
            logging.critical(traceback.format_exc())
        # If running in verbose mode (-v)
        if test_data.main_config.args.verbose:
            errors = Logs._report_all_errors()
            okay = "No warnings or errors in any log files."
            print_report(errors, "VERBOSE", okay)

    def _generate_common_log(test_data):
        """Generate the common log, the log of all exceptions and warnings from
        each log file generated by Autopsy.

        Args:
            test_data: the TestData to generate a log for
        """
        try:
            logs_path = test_data.logs_dir
            common_log = codecs.open(test_data.common_log_path, "w", "utf_8")
            warning_log = codecs.open(test_data.warning_log, "w", "utf_8")
            common_log.write("--------------------------------------------------\n")
            common_log.write(test_data.image_name + "\n")
            common_log.write("--------------------------------------------------\n")
            rep_path = make_local_path(test_data.main_config.output_dir)
            rep_path = rep_path.replace("\\\\", "\\")
            for file in os.listdir(logs_path):
                log = codecs.open(make_path(logs_path, file), "r", "utf_8")
                for line in log:
                    line = line.replace(rep_path, "test_data")
                    if line.startswith("Exception"):
                        common_log.write(file +": " +  line)
                    elif line.startswith("Error"):
                        common_log.write(file +": " +  line)
                    elif line.startswith("SEVERE"):
                        common_log.write(file +":" +  line)
                    else:
                        warning_log.write(file +": " +  line)
                log.close()
            common_log.write("\n")
            common_log.close()
            print(test_data.sorted_log)
            srtcmdlst = ["sort", test_data.common_log_path, "-o", test_data.sorted_log]
            subprocess.call(srtcmdlst)
        except (OSError, IOError) as e:
            Errors.print_error("Error: Unable to generate the common log.")
            Errors.print_error(str(e) + "\n")
            Errors.print_error(traceback.format_exc())
            logging.critical(traceback.format_exc())

    def _fill_ingest_data(test_data):
        """Fill the TestDatas variables that require the log files.

        Args:
            test_data: the TestData to modify
        """
        try:
            # Open autopsy.log.0
            log_path = make_path(test_data.logs_dir, "autopsy.log.0")
            log = open(log_path)

            # Set the TestData start time based off the first line of autopsy.log.0
            # *** If logging time format ever changes this will break ***
            test_data.start_date = log.readline().split(" org.")[0]

            # Set the test_data ending time based off the "create" time (when the file was copied)
            test_data.end_date = time.ctime(os.path.getmtime(log_path))
        except IOError as e:
            Errors.print_error("Error: Unable to open autopsy.log.0.")
            Errors.print_error(str(e) + "\n")
            logging.warning(traceback.format_exc())
        # Start date must look like: "Jul 16, 2012 12:57:53 PM"
        # End date must look like: "Mon Jul 16 13:02:42 2012"
        # *** If logging time format ever changes this will break ***
        start = datetime.datetime.strptime(test_data.start_date, "%b %d, %Y %I:%M:%S %p")
        end = datetime.datetime.strptime(test_data.end_date, "%a %b %d %H:%M:%S %Y")
        test_data.total_test_time = str(end - start)

        try:
            # Set Autopsy version, heap space, ingest time, and service times

            version_line = search_logs("INFO: Application name: Autopsy, version:", test_data)[0]
            test_data.autopsy_version = get_word_at(version_line, 5).rstrip(",")

            test_data.heap_space = search_logs("Heap memory usage:", test_data)[0].rstrip().split(": ")[1]

            ingest_line = search_logs("Ingest (including enqueue)", test_data)[0]
            test_data.total_ingest_time = get_word_at(ingest_line, 6).rstrip()

            message_line = search_log_set("autopsy", "Ingest messages count:", test_data)[0]
            test_data.ingest_messages = int(message_line.rstrip().split(": ")[2])

            files_line = search_log_set("autopsy", "Indexed files count:", test_data)[0]
            test_data.indexed_files = int(files_line.rstrip().split(": ")[2])

            chunks_line = search_log_set("autopsy", "Indexed file chunks count:", test_data)[0]
            test_data.indexed_chunks = int(chunks_line.rstrip().split(": ")[2])
        except (OSError, IOError) as e:
            Errors.print_error("Error: Unable to find the required information to fill test_config data.")
            Errors.print_error(str(e) + "\n")
            logging.critical(traceback.format_exc())
            print(traceback.format_exc())
        try:
            service_lines = search_log("autopsy.log.0", "to process()", test_data)
            service_list = []
            for line in service_lines:
                words = line.split(" ")
                # Kind of forcing our way into getting this data
                # If this format changes, the tester will break
                i = words.index("secs.")
                times = words[i-4] + " "
                times += words[i-3] + " "
                times += words[i-2] + " "
                times += words[i-1] + " "
                times += words[i]
                service_list.append(times)
            test_data.service_times = "; ".join(service_list)
        except (OSError, IOError) as e:
            Errors.print_error("Error: Unknown fatal error when finding service times.")
            Errors.print_error(str(e) + "\n")
            logging.critical(traceback.format_exc())

    def _report_all_errors():
        """Generate a list of all the errors found in the common log.

        Returns:
            a listof_String, the errors found in the common log
        """
        try:
            return get_warnings() + get_exceptions()
        except (OSError, IOError) as e:
            Errors.print_error("Error: Unknown fatal error when reporting all errors.")
            Errors.print_error(str(e) + "\n")
            logging.warning(traceback.format_exc())

    def search_common_log(string, test_data):
        """Search the common log for any instances of a given string.

        Args:
            string: the String to search for.
            test_data: the TestData that holds the log to search.

        Returns:
            a listof_String, all the lines that the string is found on
        """
        results = []
        log = codecs.open(test_data.common_log_path, "r", "utf_8")
        for line in log:
            if string in line:
                results.append(line)
        log.close()
        return results


def print_report(errors, name, okay):
    """Print a report with the specified information.

    Args:
        errors: a listof_String, the errors to report.
        name: a String, the name of the report.
        okay: the String to print when there are no errors.
    """
    if errors:
        Errors.print_error("--------< " + name + " >----------")
        for error in errors:
            Errors.print_error(str(error))
        Errors.print_error("--------< / " + name + " >--------\n")
    else:
        Errors.print_out("-----------------------------------------------------------------")
        Errors.print_out("< " + name + " - " + okay + " />")
        Errors.print_out("-----------------------------------------------------------------\n")


def get_exceptions(test_data):
    """Get a list of the exceptions in the autopsy logs.

    Args:
        test_data: the TestData to use to find the exceptions.
    Returns:
        a listof_String, the exceptions found in the logs.
    """
    exceptions = []
    logs_path = test_data.logs_dir
    results = []
    for file in os.listdir(logs_path):
        if "autopsy.log" in file:
            log = codecs.open(make_path(logs_path, file), "r", "utf_8")
            ex = re.compile("\SException")
            er = re.compile("\SError")
            for line in log:
                if ex.search(line) or er.search(line):
                    exceptions.append(line)
            log.close()
    return exceptions

def get_warnings(test_data):
    """Get a list of the warnings listed in the common log.

    Args:
        test_data: the TestData to use to find the warnings

    Returns:
        listof_String, the warnings found.
    """
    warnings = []
    common_log = codecs.open(test_data.warning_log, "r", "utf_8")
    for line in common_log:
        if "warning" in line.lower():
            warnings.append(line)
    common_log.close()
    return warnings

def copy_logs(test_data):
    """Copy the Autopsy generated logs to output directory.

    Args:
        test_data: the TestData whose logs will be copied
    """
    try:
        log_dir = os.path.join("..", "..", "Testing","build","test","qa-functional","work","userdir0","var","log")
        shutil.copytree(log_dir, test_data.logs_dir)
    except OSError as e:
        printerror(test_data,"Error: Failed to copy the logs.")
        printerror(test_data,str(e) + "\n")
        logging.warning(traceback.format_exc())

def setDay():
    global Day
    Day = int(strftime("%d", localtime()))

def getLastDay():
    return Day

def getDay():
    return int(strftime("%d", localtime()))

def newDay():
    return getLastDay() != getDay()

#------------------------------------------------------------#
# Exception classes to manage "acceptable" thrown exceptions #
#         versus unexpected and fatal exceptions            #
#------------------------------------------------------------#

class FileNotFoundException(Exception):
    """
    If a file cannot be found by one of the helper functions,
    they will throw a FileNotFoundException unless the purpose
    is to return False.
    """
    def __init__(self, file):
        self.file = file
        self.strerror = "FileNotFoundException: " + file

    def print_error(self):
        Errors.print_error("Error: File could not be found at:")
        Errors.print_error(self.file + "\n")

    def error(self):
        error = "Error: File could not be found at:\n" + self.file + "\n"
        return error

class DirNotFoundException(Exception):
    """
    If a directory cannot be found by a helper function,
    it will throw this exception
    """
    def __init__(self, dir):
        self.dir = dir
        self.strerror = "DirNotFoundException: " + dir

    def print_error(self):
        Errors.print_error("Error: Directory could not be found at:")
        Errors.print_error(self.dir + "\n")

    def error(self):
        error = "Error: Directory could not be found at:\n" + self.dir + "\n"
        return error


class Errors:
    """A class used to manage error reporting.

    Attributes:
        printout: a listof_String, the non-error messages that were printed
        printerror: a listof_String, the error messages that were printed
        email_body: a String, the body of the report email
        email_msg_prefix: a String, the prefix for lines added to the email
        email_attchs: a listof_pathto_File, the files to be attached to the
        report email
    """
    printout = []
    printerror = []
    email_body = ""
    email_msg_prefix = "Configuration"
    email_attachs = []

    def set_testing_phase(image_name):
        """Change the email message prefix to be the given testing phase.

        Args:
            image_name: a String, representing the current image being tested
        """
        Errors.email_msg_prefix = image_name

    def print_out(msg):
        """Print out an informational message.

        Args:
            msg: a String, the message to be printed
        """
        print(msg)
        Errors.printout.append(msg)

    def print_error(msg):
        """Print out an error message.

        Args:
            msg: a String, the error message to be printed.
        """
        print(msg)
        Errors.printerror.append(msg)

    def clear_print_logs():
        """Reset the image-specific attributes of the Errors class."""
        Errors.printout = []
        Errors.printerror = []

    def add_email_msg(msg):
        """Add the given message to the body of the report email.

        Args:
            msg: a String, the message to be added to the email
        """
        Errors.email_body += Errors.email_msg_prefix + ":" + msg

    def add_email_attachment(path):
        """Add the given file to be an attachment for the report email

        Args:
            file: a pathto_File, the file to add
        """
        Errors.email_attachs.append(path)


class DiffResults(object):
    """Container for the results of the database diff tests.

    Stores artifact, object, and attribute counts and comparisons generated by
    TskDbDiff.

    Attributes:
        gold_attrs: a Nat, the number of gold attributes
        output_attrs: a Nat, the number of output attributes
        gold_objs: a Nat, the number of gold objects
        output_objs: a Nat, the number of output objects
        artifact_comp: a listof_String, describing the differences
        attribute_comp: a listof_String, describing the differences
        passed: a boolean, did the diff pass?
    """
    def __init__(self, tsk_diff):
        """Inits a DiffResults

        Args:
            tsk_diff: a TskDBDiff
        """
        self.gold_attrs = tsk_diff.gold_attributes
        self.output_attrs = tsk_diff.autopsy_attributes
        self.gold_objs = tsk_diff.gold_objects
        self.output_objs = tsk_diff.autopsy_objects
        self.artifact_comp = tsk_diff.artifact_comparison
        self.attribute_comp = tsk_diff.attribute_comparison
        self.gold_artifacts = len(tsk_diff.gold_artifacts)
        self.output_artifacts = len(tsk_diff.autopsy_artifacts)
        self.passed = tsk_diff.passed

    def get_artifact_comparison(self):
        if not self.artifact_comp:
            return "All counts matched"
        else:
            return "; ".join(self.artifact_comp)

    def get_attribute_comparison(self):
        if not self.attribute_comp:
            return "All counts matched"
        list = []
        for error in self.attribute_comp:
            list.append(error)
        return ";".join(list)


#-------------------------------------------------------------#
# Parses argv and stores booleans to match command line input #
#-------------------------------------------------------------#
class Args(object):
    """A container for command line options and arguments.

    Attributes:
        single: a boolean indicating whether to run in single file mode
        single_file: an Image to run the test on
        rebuild: a boolean indicating whether to run in rebuild mode
        list: a boolean indicating a config file was specified
        unallocated: a boolean indicating unallocated space should be ignored
        ignore: a boolean indicating the input directory should be ingnored
        keep: a boolean indicating whether to keep the SOLR index
        verbose: a boolean indicating whether verbose output should be printed
        exeception: a boolean indicating whether errors containing exception
                    exception_string should be printed
        exception_sring: a String representing and exception name
        fr: a boolean indicating whether gold standard images will be downloaded
    """
    def __init__(self):
        self.single = False
        self.single_file = ""
        self.rebuild = False
        self.list = False
        self.config_file = ""
        self.unallocated = False
        self.ignore = False
        self.keep = False
        self.verbose = False
        self.exception = False
        self.exception_string = ""
        self.fr = False
        self.email_enabled = False

    def parse(self):
        """Get the command line arguments and parse them."""
        nxtproc = []
        nxtproc.append("python3")
        nxtproc.append(sys.argv.pop(0))
        while sys.argv:
            arg = sys.argv.pop(0)
            nxtproc.append(arg)
            if(arg == "-f"):
                #try: @@@ Commented out until a more specific except statement is added
                arg = sys.argv.pop(0)
                print("Running on a single file:")
                print(path_fix(arg) + "\n")
                self.single = True
                self.single_file = path_fix(arg)
                #except:
                #   print("Error: No single file given.\n")
            #       return False
            elif(arg == "-r" or arg == "--rebuild"):
                print("Running in rebuild mode.\n")
                self.rebuild = True
            elif(arg == "-l" or arg == "--list"):
                try:
                    arg = sys.argv.pop(0)
                    nxtproc.append(arg)
                    print("Running from configuration file:")
                    print(arg + "\n")
                    self.list = True
                    self.config_file = arg
                except:
                    print("Error: No configuration file given.\n")
                    return False
            elif(arg == "-u" or arg == "--unallocated"):
               print("Ignoring unallocated space.\n")
               self.unallocated = True
            elif(arg == "-k" or arg == "--keep"):
                print("Keeping the Solr index.\n")
                self.keep = True
            elif(arg == "-v" or arg == "--verbose"):
                print("Running in verbose mode:")
                print("Printing all thrown exceptions.\n")
                self.verbose = True
            elif(arg == "-e" or arg == "--exception"):
                try:
                    arg = sys.argv.pop(0)
                    nxtproc.append(arg)
                    print("Running in exception mode: ")
                    print("Printing all exceptions with the string '" + arg + "'\n")
                    self.exception = True
                    self.exception_string = arg
                except:
                    print("Error: No exception string given.")
            elif arg == "-h" or arg == "--help":
                print(usage())
                return False
            elif arg == "-fr" or arg == "--forcerun":
                print("Not downloading new images")
                self.fr = True
<<<<<<< HEAD
            elif arg == "--email":
=======
            elif arg == "-e" or arg == "-email":
>>>>>>> 58f42808
                self.email_enabled = True
            else:
                print(usage())
                return False
        # Return the args were sucessfully parsed
        return self._sanity_check()

    def _sanity_check(self):
        """Check to make sure there are no conflicting arguments and the
        specified files exist.

        Returns:
            False if there are conflicting arguments or a specified file does
            not exist, True otherwise
        """
        if self.single and self.list:
            print("Cannot run both from config file and on a single file.")
            return False
        if self.list:
           if not file_exists(self.config_file):
               print("Configuration file does not exist at:",
               self.config_file)
               return False
        elif self.single:
           if not file_exists(self.single_file):
               msg = "Image file does not exist at: " + self.single_file
               return False
        if (not self.single) and (not self.ignore) and (not self.list):
           self.config_file = "config.xml"
           if not file_exists(self.config_file):
               msg = "Configuration file does not exist at: " + self.config_file
               return False

        return True

####
# Helper Functions
####
def search_logs(string, test_data):
    """Search through all the known log files for a given string.

    Args:
        string: the String to search for.
        test_data: the TestData that holds the logs to search.

    Returns:
        a listof_String, the lines that contained the given String.
    """
    logs_path = test_data.logs_dir
    results = []
    for file in os.listdir(logs_path):
        log = codecs.open(make_path(logs_path, file), "r", "utf_8")
        for line in log:
            if string in line:
                results.append(line)
        log.close()
    return results

def search_log(log, string, test_data):
    """Search the given log for any instances of a given string.

    Args:
        log: a pathto_File, the log to search in
        string: the String to search for.
        test_data: the TestData that holds the log to search.

    Returns:
        a listof_String, all the lines that the string is found on
    """
    logs_path = make_path(test_data.logs_dir, log)
    try:
        results = []
        log = codecs.open(logs_path, "r", "utf_8")
        for line in log:
            if string in line:
                results.append(line)
        log.close()
        if results:
            return results
    except:
        raise FileNotFoundException(logs_path)

# Search through all the the logs of the given type
# Types include autopsy, tika, and solr
def search_log_set(type, string, test_data):
    """Search through all logs to the given type for the given string.

    Args:
        type: the type of log to search in.
        string: the String to search for.
        test_data: the TestData containing the logs to search.

    Returns:
        a listof_String, the lines on which the String was found.
    """
    logs_path = test_data.logs_dir
    results = []
    for file in os.listdir(logs_path):
        if type in file:
            log = codecs.open(make_path(logs_path, file), "r", "utf_8")
            for line in log:
                if string in line:
                    results.append(line)
            log.close()
    return results


def clear_dir(dir):
    """Clears all files from a directory and remakes it.

    Args:
        dir: a pathto_Dir, the directory to clear
    """
    try:
        if dir_exists(dir):
            shutil.rmtree(dir)
        os.makedirs(dir)
        return True;
    except OSError as e:
        printerror(test_data,"Error: Cannot clear the given directory:")
        printerror(test_data,dir + "\n")
        print(str(e))
        return False;

def del_dir(dir):
    """Delete the given directory.

    Args:
        dir: a pathto_Dir, the directory to delete
    """
    try:
        if dir_exists(dir):
            shutil.rmtree(dir)
        return True;
    except:
        printerror(test_data,"Error: Cannot delete the given directory:")
        printerror(test_data,dir + "\n")
        return False;

def get_file_in_dir(dir, ext):
    """Returns the first file in the given directory with the given extension.

    Args:
        dir: a pathto_Dir, the directory to search
        ext: a String, the extension to search for

    Returns:
        pathto_File, the file that was found
    """
    try:
        for file in os.listdir(dir):
            if file.endswith(ext):
                return make_path(dir, file)
        # If nothing has been found, raise an exception
        raise FileNotFoundException(dir)
    except:
        raise DirNotFoundException(dir)

def find_file_in_dir(dir, name, ext):
    """Find the file with the given name in the given directory.

    Args:
        dir: a pathto_Dir, the directory to search
        name: a String, the basename of the file to search for
        ext: a String, the extension of the file to search for
    """
    try:
        for file in os.listdir(dir):
            if file.startswith(name):
                if file.endswith(ext):
                    return make_path(dir, file)
        raise FileNotFoundException(dir)
    except:
        raise DirNotFoundException(dir)


class OS:
  LINUX, MAC, WIN, CYGWIN = range(4)


if __name__ == "__main__":
    global SYS
    if _platform == "linux" or _platform == "linux2":
        SYS = OS.LINUX
    elif _platform == "darwin":
        SYS = OS.MAC
    elif _platform == "win32":
        SYS = OS.WIN
    elif _platform == "cygwin":
        SYS = OS.CYGWIN

    if SYS is OS.WIN or SYS is OS.CYGWIN:
        main()
    else:
        print("We only support Windows and Cygwin at this time.")<|MERGE_RESOLUTION|>--- conflicted
+++ resolved
@@ -165,9 +165,9 @@
             Errors.add_email_attachment(html.name)
             html.close()
 
-        if test_config.email_enabled:
-            Emailer.send_email(test_config.mail_to, test_config.mail_server,
-            test_config.mail_subject, Errors.email_body, Errors.email_attachs)
+            if test_config.email_enabled:
+                Emailer.send_email(test_config.mail_to, test_config.mail_server,
+                test_config.mail_subject, Errors.email_body, Errors.email_attachs)
 
     def _run_autopsy_ingest(test_data):
         """Run Autopsy ingest for the image in the given TestData.
@@ -221,12 +221,9 @@
         logres = Logs.search_common_log("TskCoreException", test_data)
 
         TestResultsDiffer.run_diff(test_data)
-<<<<<<< HEAD
         print("Html report passed: ", test_data.html_report_passed)
         print("Errors diff passed: ", test_data.errors_diff_passed)
         print("DB diff passed: ", test_data.db_diff_passed)
-=======
->>>>>>> 58f42808
         test_data.overall_passed = (test_data.html_report_passed and
         test_data.errors_diff_passed and test_data.db_diff_passed)
 
@@ -1662,11 +1659,7 @@
             elif arg == "-fr" or arg == "--forcerun":
                 print("Not downloading new images")
                 self.fr = True
-<<<<<<< HEAD
             elif arg == "--email":
-=======
-            elif arg == "-e" or arg == "-email":
->>>>>>> 58f42808
                 self.email_enabled = True
             else:
                 print(usage())
