--- conflicted
+++ resolved
@@ -173,7 +173,6 @@
             
             logger.log(Level.INFO, moduleName + "- Now getting registry information from " + regFileNameLocal);
             RegOutputFiles regOutputFiles = executeRegRip(regFileNameLocal, outputPathBase);
-<<<<<<< HEAD
             
             if (regOutputFiles.autopsyPlugins.isEmpty() == false) {
                 if (parseReg(regOutputFiles.autopsyPlugins, regFile.getId(), extrctr) == false) {
@@ -208,39 +207,7 @@
                         } catch (IOException ex) {
                             logger.log(Level.WARNING, "Failed to close reader.", ex);
                         }
-=======
-            if (parseReg(regOutputFiles.autopsyPlugins, regFile.getId(), extrctr) == false) {
-                this.addErrorMessage(this.getName() + ": Failed parsing registry file results " + regFileName);
-                continue;
-            }
-
-            try {
-                BlackboardArtifact art = regFile.newArtifact(ARTIFACT_TYPE.TSK_TOOL_OUTPUT.getTypeID());
-                BlackboardAttribute att = new BlackboardAttribute(ATTRIBUTE_TYPE.TSK_PROG_NAME.getTypeID(), "RecentActivity", "RegRipper");
-                art.addAttribute(att);
-            
-                FileReader fread = new FileReader(regOutputFiles.fullPlugins);
-                BufferedReader input = new BufferedReader(fread);
-                
-                StringBuilder sb = new StringBuilder();
-                try {
-                    while (true) {
-                        String s = input.readLine();
-                        if (s == null) {
-                            break;
-                        }
-                        sb.append(s).append("\n");
                     }
-                } catch (IOException ex) {
-                    java.util.logging.Logger.getLogger(ExtractRegistry.class.getName()).log(Level.SEVERE, null, ex);
-                } finally {
-                    try {
-                        input.close();
-                    } catch (IOException ex) {
-                        logger.log(Level.WARNING, "Failed to close reader.", ex);
->>>>>>> 0bb8c091
-                    }
-
                     att = new BlackboardAttribute(ATTRIBUTE_TYPE.TSK_TEXT.getTypeID(), "RecentActivity", sb.toString());
                     art.addAttribute(att);
                 } catch (FileNotFoundException ex) {
@@ -250,23 +217,8 @@
                     // TODO - add error message here?
                     java.util.logging.Logger.getLogger(ExtractRegistry.class.getName()).log(Level.SEVERE, null, ex);
                 }
-<<<<<<< HEAD
                 regFileNameLocalFile.delete();
             }
-=======
-                
-                att = new BlackboardAttribute(ATTRIBUTE_TYPE.TSK_TEXT.getTypeID(), "RecentActivity", sb.toString());
-                art.addAttribute(att);
-            } catch (FileNotFoundException ex) {
-                this.addErrorMessage(this.getName() + ": Error reading registry file - " + regOutputFiles.fullPlugins);
-                java.util.logging.Logger.getLogger(ExtractRegistry.class.getName()).log(Level.SEVERE, null, ex);
-            } catch (TskCoreException ex) {
-                // TODO - add error message here?
-                java.util.logging.Logger.getLogger(ExtractRegistry.class.getName()).log(Level.SEVERE, null, ex);
-            }
-    
-            regFileNameLocalFile.delete();
->>>>>>> 0bb8c091
         }
         
         try {
