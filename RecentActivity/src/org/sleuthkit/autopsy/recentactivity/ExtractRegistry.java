/*
 *
 * Autopsy Forensic Browser
 *
 * Copyright 2012-2018 Basis Technology Corp.
 *
 * Copyright 2012 42six Solutions.
 * Contact: aebadirad <at> 42six <dot> com
 * Project Contact/Architect: carrier <at> sleuthkit <dot> org
 *
 * Licensed under the Apache License, Version 2.0 (the "License");
 * you may not use this file except in compliance with the License.
 * You may obtain a copy of the License at
 *
 *     http://www.apache.org/licenses/LICENSE-2.0
 *
 * Unless required by applicable law or agreed to in writing, software
 * distributed under the License is distributed on an "AS IS" BASIS,
 * WITHOUT WARRANTIES OR CONDITIONS OF ANY KIND, either express or implied.
 * See the License for the specific language governing permissions and
 * limitations under the License.
 */
package org.sleuthkit.autopsy.recentactivity;

import com.google.common.collect.ImmutableList;
import com.google.common.collect.ImmutableSet;
import com.google.common.collect.Lists;
import java.io.File;
import java.io.FileInputStream;
import java.io.FileNotFoundException;
import java.io.FileWriter;
import java.io.IOException;
import java.io.StringReader;
import java.nio.file.Path;
import java.text.ParseException;
import java.text.SimpleDateFormat;
import java.util.*;
import java.util.logging.Level;
import javax.xml.parsers.DocumentBuilder;
import javax.xml.parsers.DocumentBuilderFactory;
import javax.xml.parsers.ParserConfigurationException;
import static org.apache.commons.lang.StringUtils.isNotEmpty;
import org.openide.modules.InstalledFileLocator;
import org.openide.util.Lookup;
import org.openide.util.NbBundle;
import org.sleuthkit.autopsy.coreutils.ExecUtil;
import org.sleuthkit.autopsy.coreutils.Logger;
import org.sleuthkit.autopsy.coreutils.PlatformUtil;
import org.sleuthkit.autopsy.datamodel.ContentUtils;
import org.sleuthkit.autopsy.ingest.DataSourceIngestModuleProcessTerminator;
import org.sleuthkit.autopsy.ingest.IngestJobContext;
import org.sleuthkit.autopsy.ingest.IngestModule.IngestModuleException;
import org.sleuthkit.autopsy.keywordsearchservice.KeywordSearchService;
import org.sleuthkit.autopsy.recentactivity.UsbDeviceIdMapper.USBInfo;
import org.sleuthkit.datamodel.AbstractFile;
import org.sleuthkit.datamodel.Blackboard;
import org.sleuthkit.datamodel.BlackboardArtifact;
import org.sleuthkit.datamodel.BlackboardArtifact.ARTIFACT_TYPE;
import static org.sleuthkit.datamodel.BlackboardArtifact.ARTIFACT_TYPE.TSK_DEVICE_ATTACHED;
import static org.sleuthkit.datamodel.BlackboardArtifact.ARTIFACT_TYPE.TSK_OS_ACCOUNT;
import static org.sleuthkit.datamodel.BlackboardArtifact.ARTIFACT_TYPE.TSK_OS_INFO;
import static org.sleuthkit.datamodel.BlackboardArtifact.ARTIFACT_TYPE.TSK_RECENT_OBJECT;
import static org.sleuthkit.datamodel.BlackboardArtifact.ARTIFACT_TYPE.TSK_REMOTE_DRIVE;
import org.sleuthkit.datamodel.BlackboardAttribute;
import static org.sleuthkit.datamodel.BlackboardAttribute.ATTRIBUTE_TYPE.TSK_DATETIME;
import static org.sleuthkit.datamodel.BlackboardAttribute.ATTRIBUTE_TYPE.TSK_DATETIME_ACCESSED;
import static org.sleuthkit.datamodel.BlackboardAttribute.ATTRIBUTE_TYPE.TSK_DEVICE_ID;
import static org.sleuthkit.datamodel.BlackboardAttribute.ATTRIBUTE_TYPE.TSK_DEVICE_MAKE;
import static org.sleuthkit.datamodel.BlackboardAttribute.ATTRIBUTE_TYPE.TSK_DEVICE_MODEL;
import static org.sleuthkit.datamodel.BlackboardAttribute.ATTRIBUTE_TYPE.TSK_DOMAIN;
import static org.sleuthkit.datamodel.BlackboardAttribute.ATTRIBUTE_TYPE.TSK_LOCAL_PATH;
import static org.sleuthkit.datamodel.BlackboardAttribute.ATTRIBUTE_TYPE.TSK_NAME;
import static org.sleuthkit.datamodel.BlackboardAttribute.ATTRIBUTE_TYPE.TSK_ORGANIZATION;
import static org.sleuthkit.datamodel.BlackboardAttribute.ATTRIBUTE_TYPE.TSK_OWNER;
import static org.sleuthkit.datamodel.BlackboardAttribute.ATTRIBUTE_TYPE.TSK_PATH;
import static org.sleuthkit.datamodel.BlackboardAttribute.ATTRIBUTE_TYPE.TSK_PROCESSOR_ARCHITECTURE;
import static org.sleuthkit.datamodel.BlackboardAttribute.ATTRIBUTE_TYPE.TSK_PRODUCT_ID;
import static org.sleuthkit.datamodel.BlackboardAttribute.ATTRIBUTE_TYPE.TSK_PROG_NAME;
import static org.sleuthkit.datamodel.BlackboardAttribute.ATTRIBUTE_TYPE.TSK_REMOTE_PATH;
import static org.sleuthkit.datamodel.BlackboardAttribute.ATTRIBUTE_TYPE.TSK_TEMP_DIR;
import static org.sleuthkit.datamodel.BlackboardAttribute.ATTRIBUTE_TYPE.TSK_USER_ID;
import static org.sleuthkit.datamodel.BlackboardAttribute.ATTRIBUTE_TYPE.TSK_USER_NAME;
import static org.sleuthkit.datamodel.BlackboardAttribute.ATTRIBUTE_TYPE.TSK_VALUE;
import static org.sleuthkit.datamodel.BlackboardAttribute.ATTRIBUTE_TYPE.TSK_VERSION;
import org.sleuthkit.datamodel.Content;
import org.sleuthkit.datamodel.ReadContentInputStream.ReadContentInputStreamException;
import org.sleuthkit.datamodel.Report;
import org.sleuthkit.datamodel.SleuthkitCase;
import org.sleuthkit.datamodel.TskCoreException;
import org.w3c.dom.DOMException;
import org.w3c.dom.Document;
import org.w3c.dom.Element;
import org.w3c.dom.Node;
import org.w3c.dom.NodeList;
import org.xml.sax.InputSource;
import org.xml.sax.SAXException;

/**
 * Extract windows registry data using regripper. Runs two versions of
 * regripper. One is the generally available set of plug-ins and the second is a
 * set that were customized for Autopsy to produce a more structured output of
 * XML so that we can parse and turn into blackboard artifacts.
 */
@NbBundle.Messages({
    "RegRipperNotFound=Autopsy RegRipper executable not found.",
    "RegRipperFullNotFound=Full version RegRipper executable not found."
})
class ExtractRegistry extends Extract {

    private static final Logger logger = Logger.getLogger(ExtractRegistry.class.getName());
    private final static String PARENT_MODULE_NAME = NbBundle.getMessage(ExtractRegistry.class, "ExtractRegistry.parentModuleName.noSpace");
    final private static UsbDeviceIdMapper USB_MAPPER = new UsbDeviceIdMapper();
    final private static String RIP_EXE = "rip.exe";
    final private static String RIP_PL = "rip.pl";
    final private static ImmutableList<String> REG_FILE_NAMES = ImmutableList.of("system", "software", "security", "sam"); //NON-NLS
    private final Path rrHome;  // Path to the Autopsy version of RegRipper
    private final Path rrFullHome; // Path to the full version of RegRipper
    private Content dataSource;
    private IngestJobContext context;

    private final List<String> rrCmd = new ArrayList<>();
    private final List<String> rrFullCmd = new ArrayList<>();

    ExtractRegistry() throws IngestModuleException {
<<<<<<< HEAD
        InstalledFileLocator installedFileLocator = InstalledFileLocator.getDefault();
        final File rrRoot = installedFileLocator.locate("rr", ExtractRegistry.class.getPackage().getName(), false); //NON-NLS
=======
        moduleName = NbBundle.getMessage(ExtractIE.class, "ExtractRegistry.moduleName.text");

        final File rrRoot = InstalledFileLocator.getDefault().locate("rr", ExtractRegistry.class.getPackage().getName(), false); //NON-NLS
>>>>>>> 0a5a6b07
        if (rrRoot == null) {
            throw new IngestModuleException(Bundle.RegRipperNotFound());
        }
        final File rrFullRoot = installedFileLocator.locate("rr-full", ExtractRegistry.class.getPackage().getName(), false); //NON-NLS
        if (rrFullRoot == null) {
            throw new IngestModuleException(Bundle.RegRipperFullNotFound());
        }

        String executableToRun = PlatformUtil.isWindowsOS() ? RIP_EXE : RIP_PL;

        rrHome = rrRoot.toPath();
<<<<<<< HEAD
        String rrPath = rrHome.resolve(executableToRun).toString();
        if (!(new File(rrPath).exists())) {
=======
        RR_PATH = rrHome.resolve(executableToRun).toString();
        rrFullHome = rrFullRoot.toPath();
        RR_FULL_PATH = rrFullHome.resolve(executableToRun).toString();

        if (!(new File(RR_PATH).exists())) {
>>>>>>> 0a5a6b07
            throw new IngestModuleException(Bundle.RegRipperNotFound());
        }
        rrFullHome = rrFullRoot.toPath();
        String rrFullPath = rrFullHome.resolve(executableToRun).toString();

        if (!(new File(rrFullPath).exists())) {
            throw new IngestModuleException(Bundle.RegRipperFullNotFound());
        }
        if (PlatformUtil.isWindowsOS()) {
<<<<<<< HEAD
            rrCmd.add(rrPath);
            rrFullCmd.add(rrFullPath);
=======
            rrCmd.add(RR_PATH);
            rrFullCmd.add(RR_FULL_PATH);
>>>>>>> 0a5a6b07
        } else {
            String perl;
            File usrBin = new File("/usr/bin/perl");
            File usrLocalBin = new File("/usr/local/bin/perl");
            if (usrBin.canExecute() && usrBin.exists() && !usrBin.isDirectory()) {
                perl = "/usr/bin/perl";
            } else if (usrLocalBin.canExecute() && usrLocalBin.exists() && !usrLocalBin.isDirectory()) {
                perl = "/usr/local/bin/perl";
            } else {
                throw new IngestModuleException("perl not found in your system");
            }
            rrCmd.add(perl);
            rrCmd.add(rrPath);
            rrFullCmd.add(perl);
            rrFullCmd.add(rrFullPath);
        }
    }

<<<<<<< HEAD
    @Override
    protected String getModuleName() {
        return NbBundle.getMessage(ExtractRegistry.class, "ExtractRegistry.moduleName.text");
    }

=======
>>>>>>> 0a5a6b07
    /**
     * Search for the registry hives on the system.
     */
    private List<AbstractFile> findRegistryFiles() {
        List<AbstractFile> allRegistryFiles = new ArrayList<>();

        // find the user-specific ntuser-dat files
        try {
            allRegistryFiles.addAll(fileManager.findFiles(dataSource, "ntuser.dat")); //NON-NLS
        } catch (TskCoreException ex) {
            logger.log(Level.WARNING, "Error fetching 'ntuser.dat' file.", ex); //NON-NLS
        }

        // find the system hives'
        for (String regFileName : REG_FILE_NAMES) {
            try {
                allRegistryFiles.addAll(fileManager.findFiles(dataSource, regFileName, "/system32/config")); //NON-NLS
            } catch (TskCoreException ex) {
                String msg = NbBundle.getMessage(ExtractRegistry.class,
                        "ExtractRegistry.findRegFiles.errMsg.errReadingFile", regFileName);
                logger.log(Level.WARNING, msg, ex);
                this.addErrorMessage(this.getModuleName() + ": " + msg);
            }
        }
        return allRegistryFiles;
    }

    /**
     * Identifies registry files in the database by mtimeItem, runs regripper on
     * them, and parses the output.
     */
    private void analyzeRegistryFiles() {
        List<AbstractFile> allRegistryFiles = findRegistryFiles();

        // open the log file
        FileWriter logFile = null;
        try {
            logFile = new FileWriter(RAImageIngestModule.getRAOutputPath(currentCase, "reg") + File.separator + "regripper-info.txt"); //NON-NLS
        } catch (IOException ex) {
            logger.log(Level.SEVERE, null, ex);
        }

        for (AbstractFile regFile : allRegistryFiles) {
            String regFileName = regFile.getName();
            long regFileId = regFile.getId();
            String regFileNameLocal = RAImageIngestModule.getRATempPath(currentCase, "reg") + File.separator + regFileName;
            String outputPathBase = RAImageIngestModule.getRAOutputPath(currentCase, "reg") + File.separator + regFileName + "-regripper-" + Long.toString(regFileId); //NON-NLS
            File regFileNameLocalFile = new File(regFileNameLocal);
            try {
                ContentUtils.writeToFile(regFile, regFileNameLocalFile, context::dataSourceIngestIsCancelled);
            } catch (ReadContentInputStreamException ex) {
                logger.log(Level.WARNING, String.format("Error reading registry file '%s' (id=%d).",
                        regFile.getName(), regFileId), ex); //NON-NLS
                this.addErrorMessage(
                        NbBundle.getMessage(this.getClass(), "ExtractRegistry.analyzeRegFiles.errMsg.errWritingTemp",
                                this.getModuleName(), regFileName));
                continue;
            } catch (IOException ex) {
                logger.log(Level.SEVERE, String.format("Error writing temp registry file '%s' for registry file '%s' (id=%d).",
                        regFileNameLocal, regFile.getName(), regFileId), ex); //NON-NLS
                this.addErrorMessage(
                        NbBundle.getMessage(this.getClass(), "ExtractRegistry.analyzeRegFiles.errMsg.errWritingTemp",
                                this.getModuleName(), regFileName));
                continue;
            }

            if (context.dataSourceIngestIsCancelled()) {
                break;
            }

            try {
                if (logFile != null) {
                    logFile.write(Long.toString(regFileId) + "\t" + regFile.getUniquePath() + "\n");
                }
            } catch (TskCoreException | IOException ex) {
                logger.log(Level.SEVERE, "Error writing to Regisistry parsing module log file.", ex);
            }

            logger.log(Level.INFO, "{0}- Now getting registry information from {1}", new Object[]{getModuleName(), regFileNameLocal}); //NON-NLS
            RegOutputFiles regOutputFiles = ripRegistryFile(regFileNameLocal, outputPathBase);
            if (context.dataSourceIngestIsCancelled()) {
                break;
            }

            // parse the autopsy-specific output
            if (isNotEmpty(regOutputFiles.autopsyPlugins)) {
                if (parseAutopsyPluginOutput(regOutputFiles.autopsyPlugins, regFile) == false) {
                    this.addErrorMessage(
                            NbBundle.getMessage(this.getClass(), "ExtractRegistry.analyzeRegFiles.failedParsingResults",
                                    this.getModuleName(), regFileName));
                }
            }

            // create a report for the full output
            if (isNotEmpty(regOutputFiles.fullPlugins)) {
                try {
                    Report report = currentCase.addReport(regOutputFiles.fullPlugins,
                            NbBundle.getMessage(this.getClass(), "ExtractRegistry.parentModuleName.noSpace"),
                            "RegRipper " + regFile.getUniquePath(), regFile); //NON-NLS

                    // Index the report content so that it will be available for keyword search.
                    KeywordSearchService searchService = Lookup.getDefault().lookup(KeywordSearchService.class);
                    if (null == searchService) {
                        logger.log(Level.WARNING, "Keyword search service not found. Report will not be indexed");
                    } else {
                        searchService.index(report);
                    }
                } catch (TskCoreException e) {
                    this.addErrorMessage("Error adding regripper output as Autopsy report: " + e.getLocalizedMessage()); //NON-NLS
                }
            }

            // delete the hive
            regFileNameLocalFile.delete();
        }

        try {
            if (logFile != null) {
                logFile.close();
            }
        } catch (IOException ex) {
            logger.log(Level.SEVERE, null, ex);
        }
    }

    private class RegOutputFiles {

        public String autopsyPlugins = "";
        public String fullPlugins = "";
    }

    /**
     * Execute regripper on the given registry.
     *
     * @param regFilePath     Path to local copy of registry
     * @param outFilePathBase Path to location to save output file to. Base
     *                        mtimeItem that will be extended on
     */
    private RegOutputFiles ripRegistryFile(String regFilePath, String outFilePathBase) {
        String autopsyType = "";    // Type argument for rr for autopsy-specific modules
        String fullType;   // Type argument for rr for full set of modules

        RegOutputFiles regOutputFiles = new RegOutputFiles();

        if (regFilePath.toLowerCase().contains("system")) { //NON-NLS
            autopsyType = "autopsysystem"; //NON-NLS
            fullType = "system"; //NON-NLS
        } else if (regFilePath.toLowerCase().contains("software")) { //NON-NLS
            autopsyType = "autopsysoftware"; //NON-NLS
            fullType = "software"; //NON-NLS
        } else if (regFilePath.toLowerCase().contains("ntuser")) { //NON-NLS
            autopsyType = "autopsyntuser"; //NON-NLS
            fullType = "ntuser"; //NON-NLS
        } else if (regFilePath.toLowerCase().contains("sam")) { //NON-NLS
            fullType = "sam"; //NON-NLS
        } else if (regFilePath.toLowerCase().contains("security")) { //NON-NLS
            fullType = "security"; //NON-NLS
        } else {
            return regOutputFiles;
        }

        // run the autopsy-specific set of modules
        if (!autopsyType.isEmpty()) {
            regOutputFiles.autopsyPlugins = outFilePathBase + "-autopsy.txt"; //NON-NLS
            String errFilePath = outFilePathBase + "-autopsy.err.txt"; //NON-NLS
            logger.log(Level.INFO, "Writing RegRipper results to: {0}", regOutputFiles.autopsyPlugins); //NON-NLS
            executeRegRipper(rrCmd, rrHome, regFilePath, autopsyType, regOutputFiles.autopsyPlugins, errFilePath);
        }
        if (context.dataSourceIngestIsCancelled()) {
            return regOutputFiles;
        }

        // run the full set of rr modules
        if (!fullType.isEmpty()) {
            regOutputFiles.fullPlugins = outFilePathBase + "-full.txt"; //NON-NLS
            String errFilePath = outFilePathBase + "-full.err.txt"; //NON-NLS
            logger.log(Level.INFO, "Writing Full RegRipper results to: {0}", regOutputFiles.fullPlugins); //NON-NLS
            executeRegRipper(rrFullCmd, rrFullHome, regFilePath, fullType, regOutputFiles.fullPlugins, errFilePath);
        }
        return regOutputFiles;
    }

    private void executeRegRipper(List<String> regRipperPath, Path regRipperHomeDir, String hiveFilePath, String hiveFileType, String outputFile, String errFile) {
        try {
            List<String> commandLine = new ArrayList<>();
<<<<<<< HEAD

            commandLine.addAll(regRipperPath);
=======
            for (String cmd : regRipperPath) {
                commandLine.add(cmd);
            }
>>>>>>> 0a5a6b07
            commandLine.add("-r"); //NON-NLS
            commandLine.add(hiveFilePath);
            commandLine.add("-f"); //NON-NLS
            commandLine.add(hiveFileType);

            ProcessBuilder processBuilder = new ProcessBuilder(commandLine);
            processBuilder.directory(regRipperHomeDir.toFile()); // RegRipper 2.8 has to be run from its own directory
            processBuilder.redirectOutput(new File(outputFile));
            processBuilder.redirectError(new File(errFile));
            ExecUtil.execute(processBuilder, new DataSourceIngestModuleProcessTerminator(context));
        } catch (IOException ex) {
            logger.log(Level.SEVERE, "Unable to run RegRipper", ex); //NON-NLS
            this.addErrorMessage(NbBundle.getMessage(this.getClass(), "ExtractRegistry.execRegRip.errMsg.failedAnalyzeRegFile", this.getModuleName()));
        }
    }

    // @@@ VERIFY that we are doing the right thing when we parse multiple NTUSER.DAT
    /**
     *
     * @param regFilePath     Path to the output file produced by RegRipper.
     * @param regAbstractFile File object for registry that we are parsing (to
     *                        make blackboard artifacts with)
     *
     * @return
     */
    private boolean parseAutopsyPluginOutput(String regFilePath, AbstractFile regAbstractFile) {
        SleuthkitCase caseDB = currentCase.getSleuthkitCase();

<<<<<<< HEAD
        // Read the file in and create a Document and elements
        try (FileInputStream fstream = new FileInputStream(regFilePath);) {

=======
            // Read the file in and create a Document and elements
            File regfile = new File(regFilePath);
            fstream = new FileInputStream(regfile);
>>>>>>> 0a5a6b07
            String regString = new Scanner(fstream, "UTF-8").useDelimiter("\\Z").next(); //NON-NLS
            String startdoc = "<?xml version=\"1.0\"?><document>"; //NON-NLS
            String result = regString.replaceAll("----------------------------------------", "");
            result = result.replaceAll("\\n", ""); //NON-NLS
            result = result.replaceAll("\\r", ""); //NON-NLS
            result = result.replaceAll("'", "&apos;"); //NON-NLS
            result = result.replaceAll("&", "&amp;"); //NON-NLS
            result = result.replace('\0', ' '); // NON-NLS
            String enddoc = "</document>"; //NON-NLS
            String stringdoc = startdoc + result + enddoc;
            DocumentBuilder builder = DocumentBuilderFactory.newInstance().newDocumentBuilder();
            Document doc = builder.parse(new InputSource(new StringReader(stringdoc)));

            // cycle through the elements in the doc
            Element oroot = doc.getDocumentElement();
            NodeList children = oroot.getChildNodes();
            int len = children.getLength();

            //ollection of BlackboardArtifacts  that we will post to blackboard for additional processing.
            Collection<BlackboardArtifact> artifacts = new HashSet<>();

            for (int i = 0; i < len; i++) {
                Element tempnode = (Element) children.item(i);

<<<<<<< HEAD
=======
                String dataType = tempnode.getNodeName();
>>>>>>> 0a5a6b07
                NodeList timenodes = tempnode.getElementsByTagName("mtime"); //NON-NLS
                Long mtime = null;
                if (timenodes.getLength() > 0) {
                    String etime = timenodes.item(0).getTextContent();
                    try {
                        Long epochtime = new SimpleDateFormat("EEE MMM d HH:mm:ss yyyy").parse(etime).getTime();
                        mtime = epochtime / 1000;
                    } catch (ParseException ex) {
                        logger.log(Level.WARNING, "Failed to parse epoch time when parsing the registry."); //NON-NLS
                    }
                }
                NodeList artroots = tempnode.getElementsByTagName("artifacts"); //NON-NLS
                if (artroots.getLength() == 0) {
                    // If there isn't an artifact node, skip this entry
                    continue;
                }

                Element artroot = (Element) artroots.item(0);
                NodeList myartlist = artroot.getChildNodes();

                String dataType = tempnode.getNodeName();
                // If all artifact nodes should really go under one Blackboard artifact, need to process it differently
                switch (dataType) {
                    case "WinVersion":
                        processWinVersion(myartlist, caseDB, regAbstractFile)
                                .ifPresent(artifacts::add);
                        break;
                    case "Profiler":
                        processProfiler(myartlist, caseDB, regAbstractFile)
                                .ifPresent(artifacts::add);
                        break;
                    case "CompName":
                        processCompName(myartlist, caseDB, regAbstractFile)
                                .ifPresent(artifacts::add);
                        break;
                    default:
<<<<<<< HEAD
                        artifacts.addAll(
                                processOtherDataType(myartlist, dataType, regAbstractFile, mtime)
                        );
=======
                        for (int j = 0; j < myartlist.getLength(); j++) {
                            Node artchild = myartlist.item(j);
                            // If it has attributes, then it is an Element (based off API)
                            if (artchild.hasAttributes()) {
                                Element artnode = (Element) artchild;

                                String value = artnode.getTextContent().trim();
                                Collection<BlackboardAttribute> bbattributes = new ArrayList<>();

                                switch (dataType) {
                                    case "recentdocs": //NON-NLS
                                        // BlackboardArtifact bbart = tempDb.getContentById(orgId).newArtifact(ARTIFACT_TYPE.TSK_RECENT_OBJECT);
                                        // bbattributes.add(new BlackboardAttribute(ATTRIBUTE_TYPE.TSK_LAST_ACCESSED.getTypeID(), "RecentActivity", dataType, mtime));
                                        // bbattributes.add(new BlackboardAttribute(ATTRIBUTE_TYPE.TSK_NAME.getTypeID(), "RecentActivity", dataType, mtimeItem));
                                        // bbattributes.add(new BlackboardAttribute(ATTRIBUTE_TYPE.TSK_VALUE.getTypeID(), "RecentActivity", dataType, value));
                                        // bbart.addAttributes(bbattributes);
                                        // @@@ BC: Why are we ignoring this...
                                        break;
                                    case "usb": //NON-NLS
                                        try {
                                            Long usbMtime = Long.parseLong(artnode.getAttribute("mtime")); //NON-NLS
                                            usbMtime = Long.valueOf(usbMtime.toString());

                                            BlackboardArtifact bbart = regFile.newArtifact(ARTIFACT_TYPE.TSK_DEVICE_ATTACHED);
                                            bbattributes.add(new BlackboardAttribute(ATTRIBUTE_TYPE.TSK_DATETIME, parentModuleName, usbMtime));
                                            String dev = artnode.getAttribute("dev"); //NON-NLS
                                            String make = "";
                                            String model = dev;
                                            if (dev.toLowerCase().contains("vid")) { //NON-NLS
                                                USBInfo info = USB_MAPPER.parseAndLookup(dev);
                                                if (info.getVendor() != null) {
                                                    make = info.getVendor();
                                                }
                                                if (info.getProduct() != null) {
                                                    model = info.getProduct();
                                                }
                                            }
                                            bbattributes.add(new BlackboardAttribute(ATTRIBUTE_TYPE.TSK_DEVICE_MAKE, parentModuleName, make));
                                            bbattributes.add(new BlackboardAttribute(ATTRIBUTE_TYPE.TSK_DEVICE_MODEL, parentModuleName, model));
                                            bbattributes.add(new BlackboardAttribute(ATTRIBUTE_TYPE.TSK_DEVICE_ID, parentModuleName, value));
                                            bbart.addAttributes(bbattributes);

                                            // index the artifact for keyword search
                                            this.indexArtifact(bbart);
                                            // add to collection for ModuleDataEvent
                                            usbBBartifacts.add(bbart);
                                        } catch (TskCoreException ex) {
                                            logger.log(Level.SEVERE, "Error adding device attached artifact to blackboard."); //NON-NLS
                                        }
                                        break;
                                    case "uninstall": //NON-NLS
                                        Long itemMtime = null;
                                        try {
                                            Long epochtime = new SimpleDateFormat("EEE MMM d HH:mm:ss yyyy").parse(artnode.getAttribute("mtime")).getTime(); //NON-NLS
                                            itemMtime = epochtime;
                                            itemMtime = itemMtime / 1000;
                                        } catch (ParseException e) {
                                            logger.log(Level.WARNING, "Failed to parse epoch time for installed program artifact."); //NON-NLS
                                        }

                                        try {
                                            bbattributes.add(new BlackboardAttribute(ATTRIBUTE_TYPE.TSK_PROG_NAME, parentModuleName, value));
                                            bbattributes.add(new BlackboardAttribute(ATTRIBUTE_TYPE.TSK_DATETIME, parentModuleName, itemMtime));
                                            BlackboardArtifact bbart = regFile.newArtifact(ARTIFACT_TYPE.TSK_INSTALLED_PROG);
                                            bbart.addAttributes(bbattributes);

                                            // index the artifact for keyword search
                                            this.indexArtifact(bbart);
                                        } catch (TskCoreException ex) {
                                            logger.log(Level.SEVERE, "Error adding installed program artifact to blackboard."); //NON-NLS
                                        }
                                        break;
                                    case "office": //NON-NLS
                                        String officeName = artnode.getAttribute("name"); //NON-NLS

                                        try {
                                            BlackboardArtifact bbart = regFile.newArtifact(ARTIFACT_TYPE.TSK_RECENT_OBJECT);
                                            // @@@ BC: Consider removing this after some more testing. It looks like an Mtime associated with the root key and not the individual item
                                            if (mtime != null) {
                                                bbattributes.add(new BlackboardAttribute(ATTRIBUTE_TYPE.TSK_DATETIME_ACCESSED, parentModuleName, mtime));
                                            }
                                            bbattributes.add(new BlackboardAttribute(ATTRIBUTE_TYPE.TSK_NAME, parentModuleName, officeName));
                                            bbattributes.add(new BlackboardAttribute(ATTRIBUTE_TYPE.TSK_VALUE, parentModuleName, value));
                                            bbattributes.add(new BlackboardAttribute(ATTRIBUTE_TYPE.TSK_PROG_NAME, parentModuleName, artnode.getNodeName()));
                                            bbart.addAttributes(bbattributes);

                                            // index the artifact for keyword search
                                            this.indexArtifact(bbart);
                                        } catch (TskCoreException ex) {
                                            logger.log(Level.SEVERE, "Error adding recent object artifact to blackboard."); //NON-NLS
                                        }
                                        break;

                                    case "ProcessorArchitecture": //NON-NLS
                                        // Architecture is now included under Profiler
                                        //try {
                                        //    String processorArchitecture = value;
                                        //    if (processorArchitecture.equals("AMD64"))
                                        //        processorArchitecture = "x86-64";

                                        //    BlackboardArtifact bbart = regFile.newArtifact(ARTIFACT_TYPE.TSK_OS_INFO);
                                        //    bbattributes.add(new BlackboardAttribute(ATTRIBUTE_TYPE.TSK_PROCESSOR_ARCHITECTURE.getTypeID(), parentModuleName, processorArchitecture));
                                        //    bbart.addAttributes(bbattributes);
                                        //} catch (TskCoreException ex) {
                                        //    logger.log(Level.SEVERE, "Error adding os info artifact to blackboard."); //NON-NLS
                                        //}
                                        break;

                                    case "ProfileList": //NON-NLS
                                        try {

                                            String homeDir = value;
                                            String sid = artnode.getAttribute("sid"); //NON-NLS
                                            String username = artnode.getAttribute("username"); //NON-NLS
                                            BlackboardArtifact bbart = regFile.newArtifact(ARTIFACT_TYPE.TSK_OS_ACCOUNT);
                                            bbattributes.add(new BlackboardAttribute(ATTRIBUTE_TYPE.TSK_USER_NAME,
                                                    parentModuleName, username));
                                            bbattributes.add(new BlackboardAttribute(ATTRIBUTE_TYPE.TSK_USER_ID,
                                                    parentModuleName, sid));
                                            bbattributes.add(new BlackboardAttribute(ATTRIBUTE_TYPE.TSK_PATH,
                                                    parentModuleName, homeDir));

                                            bbart.addAttributes(bbattributes);
                                            // index the artifact for keyword search
                                            this.indexArtifact(bbart);
                                        } catch (TskCoreException ex) {
                                            logger.log(Level.SEVERE, "Error adding account artifact to blackboard."); //NON-NLS
                                        }
                                        break;

                                    case "NtuserNetwork": // NON-NLS
                                        try {
                                            String localPath = artnode.getAttribute("localPath"); //NON-NLS
                                            String remoteName = value;
                                            BlackboardArtifact bbart = regFile.newArtifact(ARTIFACT_TYPE.TSK_REMOTE_DRIVE);
                                            bbattributes.add(new BlackboardAttribute(ATTRIBUTE_TYPE.TSK_LOCAL_PATH,
                                                    parentModuleName, localPath));
                                            bbattributes.add(new BlackboardAttribute(ATTRIBUTE_TYPE.TSK_REMOTE_PATH,
                                                    parentModuleName, remoteName));
                                            bbart.addAttributes(bbattributes);
                                            // index the artifact for keyword search
                                            this.indexArtifact(bbart);
                                        } catch (TskCoreException ex) {
                                            logger.log(Level.SEVERE, "Error adding network artifact to blackboard."); //NON-NLS
                                        }
                                        break;
                                    case "SSID": // NON-NLS
                                        String adapter = artnode.getAttribute("adapter"); //NON-NLS
                                        try {
                                            Long lastWriteTime = Long.parseLong(artnode.getAttribute("writeTime")); //NON-NLS
                                            lastWriteTime = Long.valueOf(lastWriteTime.toString());
                                            bbattributes.add(new BlackboardAttribute(ATTRIBUTE_TYPE.TSK_SSID, parentModuleName, value));
                                            bbattributes.add(new BlackboardAttribute(ATTRIBUTE_TYPE.TSK_DATETIME, parentModuleName, lastWriteTime));
                                            bbattributes.add(new BlackboardAttribute(ATTRIBUTE_TYPE.TSK_DEVICE_ID, parentModuleName, adapter));
                                            BlackboardArtifact bbart = regFile.newArtifact(ARTIFACT_TYPE.TSK_WIFI_NETWORK);
                                            bbart.addAttributes(bbattributes);
                                            // index the artifact for keyword search
                                            this.indexArtifact(bbart);
                                        } catch (TskCoreException ex) {
                                            logger.log(Level.SEVERE, "Error adding SSID artifact to blackboard."); //NON-NLS
                                        }
                                        break;
                                    case "shellfolders": // NON-NLS
                                        // The User Shell Folders subkey stores the paths to Windows Explorer folders for the current user of the computer
                                        // (https://technet.microsoft.com/en-us/library/Cc962613.aspx).
                                        // No useful information. Skip.
                                        break;

                                    default:
                                        logger.log(Level.WARNING, "Unrecognized node name: {0}", dataType); //NON-NLS
                                        break;
                                }
                            }
                        }
>>>>>>> 0a5a6b07
                        break;
                }
            } // for

            if (!artifacts.isEmpty()) {
                try {
                    blackboard.postArtifacts(artifacts, PARENT_MODULE_NAME);
                } catch (Blackboard.BlackboardException ex) {
                    logger.log(Level.SEVERE, "Error while trying to post usb device artifact.", ex); //NON-NLS
                    this.addErrorMessage(Bundle.Extractor_errPostingArtifacts(getModuleName()));
                }
            }
            return true;
        } catch (FileNotFoundException ex) {
            logger.log(Level.SEVERE, "Error finding the registry file."); //NON-NLS
        } catch (SAXException ex) {
            logger.log(Level.SEVERE, "Error parsing the registry XML: {0}", ex); //NON-NLS
        } catch (IOException ex) {
            logger.log(Level.SEVERE, "Error building the document parser: {0}", ex); //NON-NLS
        } catch (ParserConfigurationException ex) {
            logger.log(Level.SEVERE, "Error configuring the registry parser: {0}", ex); //NON-NLS
        }
        return false;
    }

    private Collection<BlackboardArtifact> processOtherDataType(NodeList myartlist, String dataType, AbstractFile regAbstractFile, Long mtime) throws IllegalArgumentException, DOMException {
        Collection<BlackboardArtifact> artifacts = new HashSet<>();
        for (int j = 0; j < myartlist.getLength(); j++) {
            Node artchild = myartlist.item(j);

            if (artchild.hasAttributes()) { // If it has attributes, then it is an Element (based off API)
                Element artnode = (Element) artchild;
                String value = artnode.getTextContent().trim();

                switch (dataType) {
                    case "recentdocs": //NON-NLS
                        // BlackboardArtifact bbart = tempDb.getContentById(orgId).newArtifact(ARTIFACT_TYPE.TSK_RECENT_OBJECT);
                        // bbattributes.add(new BlackboardAttribute(ATTRIBUTE_TYPE.TSK_LAST_ACCESSED.getTypeID(), "RecentActivity", dataType, mtime));
                        // bbattributes.add(new BlackboardAttribute(ATTRIBUTE_TYPE.TSK_NAME.getTypeID(), "RecentActivity", dataType, mtimeItem));
                        // bbattributes.add(new BlackboardAttribute(ATTRIBUTE_TYPE.TSK_VALUE.getTypeID(), "RecentActivity", dataType, value));
                        // bbart.addAttributes(bbattributes);
                        // @@@ BC: Why are we ignoring this...
                        break;
                    case "usb"://NON-NLS
                        processUSB(artnode, regAbstractFile, value)
                                .ifPresent(artifacts::add);
                        break;
                    case "uninstall"://NON-NLS
                        processUninstall(artnode, value, regAbstractFile)
                                .ifPresent(artifacts::add);
                        break;
                    case "office"://NON-NLS
                        processOffice(artnode, regAbstractFile, mtime, value)
                                .ifPresent(artifacts::add);
                        break;
                    case "ProcessorArchitecture": //NON-NLS
                        // Architecture is now included under Profiler
                        break;
                    case "ProfileList"://NON-NLS
                        processProfileList(value, artnode, regAbstractFile)
                                .ifPresent(artifacts::add);
                        break;
                    case "NtuserNetwork"://NON-NLS
                        processNtuserNetwork(artnode, value, regAbstractFile)
                                .ifPresent(artifacts::add);
                        break;
                    case "shellfolders": // NON-NLS
                        // The User Shell Folders subkey stores the paths to Windows Explorer folders for the current user of the computer
                        // (https://technet.microsoft.com/en-us/library/Cc962613.aspx).
                        // No useful information. Skip.
                        break;
                    default:
                        logger.log(Level.WARNING, "Unrecognized node name: {0}", dataType); //NON-NLS
                        break;
                }
            }
        }
        return artifacts;
    }

    private Optional<BlackboardArtifact> processNtuserNetwork(Element artnode, String remoteName, AbstractFile regAbstractFile) throws IllegalArgumentException {

        try {
            List<BlackboardAttribute> bbattributes = Arrays.asList(
                    new BlackboardAttribute(TSK_LOCAL_PATH, PARENT_MODULE_NAME,
                            artnode.getAttribute("localPath")), //NON-NLS
                    new BlackboardAttribute(TSK_REMOTE_PATH, PARENT_MODULE_NAME,
                            remoteName));

            BlackboardArtifact bbart = regAbstractFile.newArtifact(TSK_REMOTE_DRIVE);
            bbart.addAttributes(bbattributes);
            return Optional.of(bbart);
        } catch (TskCoreException ex) {
            logger.log(Level.SEVERE, "Error adding network drive artifact to blackboard."); //NON-NLS
        }
        return Optional.empty();
    }

    private Optional<BlackboardArtifact> processProfileList(String homeDir, Element artnode, AbstractFile regAbstractFile) throws IllegalArgumentException {
        try {
            List<BlackboardAttribute> bbattributes = Arrays.asList(
                    new BlackboardAttribute(
                            TSK_USER_NAME, PARENT_MODULE_NAME,
                            artnode.getAttribute("username")), //NON-NLS
                    new BlackboardAttribute(
                            TSK_USER_ID, PARENT_MODULE_NAME,
                            artnode.getAttribute("sid")),//NON-NLS
                    new BlackboardAttribute(
                            TSK_PATH, PARENT_MODULE_NAME,
                            homeDir));

            BlackboardArtifact bbart = regAbstractFile.newArtifact(TSK_OS_ACCOUNT);
            bbart.addAttributes(bbattributes);
            return Optional.of(bbart);
        } catch (TskCoreException ex) {
            logger.log(Level.SEVERE, "Error adding account artifact to blackboard."); //NON-NLS
        }
        return Optional.empty();
    }

    private Optional<BlackboardArtifact> processOffice(Element artnode, AbstractFile regAbstractFile, Long mtime, String value) throws IllegalArgumentException {
        try {
            List<BlackboardAttribute> bbattributes = Lists.newArrayList(
                    new BlackboardAttribute(TSK_NAME, PARENT_MODULE_NAME,
                            artnode.getAttribute("name")), //NON-NLS
                    new BlackboardAttribute(TSK_VALUE, PARENT_MODULE_NAME,
                            value),
                    new BlackboardAttribute(TSK_PROG_NAME, PARENT_MODULE_NAME,
                            artnode.getNodeName()));

            // @@@ BC: Consider removing this after some more testing. It looks like an Mtime associated with the root key and not the individual item
            if (mtime != null) {
                bbattributes.add(new BlackboardAttribute(TSK_DATETIME_ACCESSED, PARENT_MODULE_NAME, mtime));
            }
            BlackboardArtifact bbart = regAbstractFile.newArtifact(TSK_RECENT_OBJECT);
            bbart.addAttributes(bbattributes);
            return Optional.of(bbart);
        } catch (TskCoreException ex) {
            logger.log(Level.SEVERE, "Error adding recent object artifact to blackboard."); //NON-NLS
        }
        return Optional.empty();
    }

    private Optional<BlackboardArtifact> processUninstall(Element artnode, String progName, AbstractFile regAbstractFile) throws IllegalArgumentException {
        Long itemMtime = null;
        try {
            Long epochtime = new SimpleDateFormat("EEE MMM d HH:mm:ss yyyy").parse(artnode.getAttribute("mtime")).getTime(); //NON-NLS
            itemMtime = epochtime / 1000;
        } catch (ParseException e) {
            logger.log(Level.WARNING, "Failed to parse epoch time for installed program artifact."); //NON-NLS
        }

        try {
            List<BlackboardAttribute> bbattributes = Lists.newArrayList(
                    new BlackboardAttribute(
                            TSK_PROG_NAME, PARENT_MODULE_NAME,
                            progName),
                    new BlackboardAttribute(
                            TSK_DATETIME, PARENT_MODULE_NAME,
                            itemMtime));
            BlackboardArtifact bbart = regAbstractFile.newArtifact(ARTIFACT_TYPE.TSK_INSTALLED_PROG);
            bbart.addAttributes(bbattributes);
            return Optional.of(bbart);
        } catch (TskCoreException ex) {
            logger.log(Level.SEVERE, "Error adding installed program artifact to blackboard."); //NON-NLS
        }
        return Optional.empty();
    }

    private Optional<BlackboardArtifact> processUSB(Element artnode, AbstractFile regAbstractFile, String deviceID) throws IllegalArgumentException {

        try {
            String model = artnode.getAttribute("dev"); //NON-NLS
            String make = "";
            if (model.toLowerCase().contains("vid")) { //NON-NLS
                USBInfo info = USB_MAPPER.parseAndLookup(model);
                if (info.getVendor() != null) {
                    make = info.getVendor();
                }
                if (info.getProduct() != null) {
                    model = info.getProduct();
                }
            }
            List<BlackboardAttribute> bbattributes = Lists.newArrayList(
                    new BlackboardAttribute(
                            TSK_DATETIME, PARENT_MODULE_NAME,
                            Long.parseLong(artnode.getAttribute("mtime"))),
                    new BlackboardAttribute(
                            TSK_DEVICE_MAKE, PARENT_MODULE_NAME,
                            make),
                    new BlackboardAttribute(
                            TSK_DEVICE_MODEL, PARENT_MODULE_NAME,
                            model),
                    new BlackboardAttribute(
                            TSK_DEVICE_ID, PARENT_MODULE_NAME,
                            deviceID));
            BlackboardArtifact bbart = regAbstractFile.newArtifact(TSK_DEVICE_ATTACHED);
            bbart.addAttributes(bbattributes);
            return Optional.of(bbart);
        } catch (TskCoreException ex) {
            logger.log(Level.SEVERE, "Error adding device attached artifact to blackboard."); //NON-NLS
        }
        return Optional.empty();
    }

    private Optional<BlackboardArtifact> processCompName(NodeList myartlist, SleuthkitCase caseDB, AbstractFile regAbstractFile) throws DOMException, IllegalArgumentException {
        String compName = "";
        String domain = "";
        for (int j = 0; j < myartlist.getLength(); j++) {
            Node artchild = myartlist.item(j);
            // If it has attributes, then it is an Element (based off API)
            if (artchild.hasAttributes()) {
                Element artnode = (Element) artchild;

                String value = artnode.getTextContent().trim();
                String name = artnode.getAttribute("name"); //NON-NLS

                if (name.equals("ComputerName")) { // NON-NLS
                    compName = value;
                } else if (name.equals("Domain")) { // NON-NLS
                    domain = value;
                }
            }
        }
        try {
            List<BlackboardAttribute> bbattributes = Lists.newArrayList(
                    new BlackboardAttribute(
                            TSK_NAME, PARENT_MODULE_NAME,
                            compName),
                    new BlackboardAttribute(
                            TSK_DOMAIN, PARENT_MODULE_NAME,
                            domain));

            // Check if there is already an OS_INFO artifact for this file and add to that if possible
            ArrayList<BlackboardArtifact> results = caseDB.getBlackboardArtifacts(TSK_OS_INFO, regAbstractFile.getId());

            BlackboardArtifact bbart = results.isEmpty()
                    ? regAbstractFile.newArtifact(TSK_OS_INFO)
                    : results.get(0);
            bbart.addAttributes(bbattributes);
            return Optional.of(bbart); //todo: this may cause it to be re-indexed? is that okay?
        } catch (TskCoreException ex) {
            logger.log(Level.SEVERE, "Error adding os info artifact to blackboard."); //NON-NLS
        }
        return Optional.empty();
    }

    private Optional<BlackboardArtifact> processProfiler(NodeList myartlist, SleuthkitCase caseDB, AbstractFile regAbstractFile) throws IllegalArgumentException, DOMException {
        Set<String> keys = ImmutableSet.of("PROCESSOR_IDENTIFIER",// TODO: should this go into an attribute?         //NON-NLS
                "OS", "PROCESSOR_ARCHITECTURE", "TEMP");        //NON-NLS
        Map<String, String> attributeValues = new HashMap<>();
        for (int j = 0; j < myartlist.getLength(); j++) {
            Node artchild = myartlist.item(j);
            // If it has attributes, then it is an Element (based off API)
            if (artchild.hasAttributes()) {
                Element artnode = (Element) artchild;

                String name = artnode.getAttribute("name"); //NON-NLS
                if (keys.contains(name)) {
                    attributeValues.put(name, artnode.getTextContent().trim());
                }
            }
        }
        try {
            List<BlackboardAttribute> bbattributes = Lists.newArrayList(
                    new BlackboardAttribute(
                            TSK_VERSION, PARENT_MODULE_NAME,
                            attributeValues.get("OS")), //NON-NLS
                    new BlackboardAttribute(
                            TSK_PROCESSOR_ARCHITECTURE, PARENT_MODULE_NAME,
                            attributeValues.get("PROCESSOR_ARCHITECTURE")), //NON-NLS
                    new BlackboardAttribute(
                            TSK_TEMP_DIR, PARENT_MODULE_NAME,
                            attributeValues.get("TEMP")));        //NON-NLS

            // Check if there is already an OS_INFO artifact for this file and add to that if possible
            ArrayList<BlackboardArtifact> results = caseDB.getBlackboardArtifacts(TSK_OS_INFO, regAbstractFile.getId());
            BlackboardArtifact bbart = results.isEmpty()
                    ? regAbstractFile.newArtifact(TSK_OS_INFO)
                    : results.get(0);
            bbart.addAttributes(bbattributes);
            return Optional.of(bbart);
        } catch (TskCoreException ex) {
            logger.log(Level.SEVERE, "Error adding os info artifact to blackboard."); //NON-NLS
        }
        return Optional.empty();
    }

    private Optional< BlackboardArtifact> processWinVersion(NodeList myartlist, SleuthkitCase caseDB, AbstractFile regAbstractFile) throws NumberFormatException, IllegalArgumentException, DOMException {

        String version = "";
        String systemRoot = "";
        String productId = "";
        String regOwner = "";
        String regOrg = "";
        Long installtime = null;
        for (int j = 0; j < myartlist.getLength(); j++) {
            Node artchild = myartlist.item(j);
            // If it has attributes, then it is an Element (based off API)
            if (artchild.hasAttributes()) {
                Element artnode = (Element) artchild;

                String value = artnode.getTextContent().trim();
                String name = artnode.getAttribute("name"); //NON-NLS
                switch (name) {
                    case "ProductName": // NON-NLS
                        version = value;
                        break;
                    case "CSDVersion": // NON-NLS
                        // This is dependant on the fact that ProductName shows up first in the module output
                        version = version + " " + value;
                        break;
                    case "SystemRoot": //NON-NLS
                        systemRoot = value;
                        break;
                    case "ProductId": //NON-NLS
                        productId = value;
                        break;
                    case "RegisteredOwner": //NON-NLS
                        regOwner = value;
                        break;
                    case "RegisteredOrganization": //NON-NLS
                        regOrg = value;
                        break;
                    case "InstallDate": //NON-NLS
                        try {
                            Long epochtime = new SimpleDateFormat("EEE MMM d HH:mm:ss yyyy").parse(value).getTime();
                            installtime = epochtime;
                            String Tempdate = installtime.toString();
                            installtime = Long.valueOf(Tempdate) / 1000;
                        } catch (ParseException e) {
                            logger.log(Level.SEVERE, "RegRipper::Conversion on DateTime -> ", e); //NON-NLS
                        }
                        break;
                    default:
                        break;
                }
            }
        }//for 
        try {
            List<BlackboardAttribute> bbattributes = Lists.newArrayList(
                    new BlackboardAttribute(
                            TSK_PROG_NAME, PARENT_MODULE_NAME,
                            version),
                    new BlackboardAttribute(
                            TSK_PATH, PARENT_MODULE_NAME,
                            systemRoot),
                    new BlackboardAttribute(
                            TSK_PRODUCT_ID, PARENT_MODULE_NAME,
                            productId),
                    new BlackboardAttribute(
                            TSK_OWNER, PARENT_MODULE_NAME,
                            regOwner),
                    new BlackboardAttribute(
                            TSK_ORGANIZATION, PARENT_MODULE_NAME,
                            regOrg
                    ));
            if (installtime != null) {
                bbattributes.add(new BlackboardAttribute(
                        TSK_DATETIME, PARENT_MODULE_NAME,
                        installtime));
            }
            // Check if there is already an OS_INFO artifact for this file, and add to that if possible.
            ArrayList<BlackboardArtifact> results = caseDB.getBlackboardArtifacts(TSK_OS_INFO, regAbstractFile.getId());
            BlackboardArtifact bbart = results.isEmpty()
                    ? regAbstractFile.newArtifact(TSK_OS_INFO)
                    : results.get(0);
            bbart.addAttributes(bbattributes);
            return Optional.of(bbart);
        } catch (TskCoreException ex) {
            logger.log(Level.SEVERE, "Error adding installed program artifact to blackboard."); //NON-NLS
        }
        return Optional.empty();
    }

    @Override
    public void process(Content dataSource, IngestJobContext context) {
        this.dataSource = dataSource;
        this.context = context;
        analyzeRegistryFiles();
    }
}<|MERGE_RESOLUTION|>--- conflicted
+++ resolved
@@ -23,7 +23,7 @@
 package org.sleuthkit.autopsy.recentactivity;
 
 import com.google.common.collect.ImmutableList;
-import com.google.common.collect.ImmutableSet;
+import com.google.common.collect.ImmutableMap;
 import com.google.common.collect.Lists;
 import java.io.File;
 import java.io.FileInputStream;
@@ -35,10 +35,13 @@
 import java.text.ParseException;
 import java.text.SimpleDateFormat;
 import java.util.*;
+import static java.util.Collections.emptySet;
+import static java.util.Collections.singleton;
 import java.util.logging.Level;
 import javax.xml.parsers.DocumentBuilder;
 import javax.xml.parsers.DocumentBuilderFactory;
 import javax.xml.parsers.ParserConfigurationException;
+import org.apache.commons.collections4.CollectionUtils;
 import static org.apache.commons.lang.StringUtils.isNotEmpty;
 import org.openide.modules.InstalledFileLocator;
 import org.openide.util.Lookup;
@@ -61,7 +64,9 @@
 import static org.sleuthkit.datamodel.BlackboardArtifact.ARTIFACT_TYPE.TSK_OS_INFO;
 import static org.sleuthkit.datamodel.BlackboardArtifact.ARTIFACT_TYPE.TSK_RECENT_OBJECT;
 import static org.sleuthkit.datamodel.BlackboardArtifact.ARTIFACT_TYPE.TSK_REMOTE_DRIVE;
+import static org.sleuthkit.datamodel.BlackboardArtifact.ARTIFACT_TYPE.TSK_WIFI_NETWORK;
 import org.sleuthkit.datamodel.BlackboardAttribute;
+import org.sleuthkit.datamodel.BlackboardAttribute.ATTRIBUTE_TYPE;
 import static org.sleuthkit.datamodel.BlackboardAttribute.ATTRIBUTE_TYPE.TSK_DATETIME;
 import static org.sleuthkit.datamodel.BlackboardAttribute.ATTRIBUTE_TYPE.TSK_DATETIME_ACCESSED;
 import static org.sleuthkit.datamodel.BlackboardAttribute.ATTRIBUTE_TYPE.TSK_DEVICE_ID;
@@ -77,6 +82,7 @@
 import static org.sleuthkit.datamodel.BlackboardAttribute.ATTRIBUTE_TYPE.TSK_PRODUCT_ID;
 import static org.sleuthkit.datamodel.BlackboardAttribute.ATTRIBUTE_TYPE.TSK_PROG_NAME;
 import static org.sleuthkit.datamodel.BlackboardAttribute.ATTRIBUTE_TYPE.TSK_REMOTE_PATH;
+import static org.sleuthkit.datamodel.BlackboardAttribute.ATTRIBUTE_TYPE.TSK_SSID;
 import static org.sleuthkit.datamodel.BlackboardAttribute.ATTRIBUTE_TYPE.TSK_TEMP_DIR;
 import static org.sleuthkit.datamodel.BlackboardAttribute.ATTRIBUTE_TYPE.TSK_USER_ID;
 import static org.sleuthkit.datamodel.BlackboardAttribute.ATTRIBUTE_TYPE.TSK_USER_NAME;
@@ -108,6 +114,7 @@
 class ExtractRegistry extends Extract {
 
     private static final Logger logger = Logger.getLogger(ExtractRegistry.class.getName());
+    private static final String MODULE_NAME = NbBundle.getMessage(ExtractIE.class, "ExtractRegistry.moduleName.text");
     private final static String PARENT_MODULE_NAME = NbBundle.getMessage(ExtractRegistry.class, "ExtractRegistry.parentModuleName.noSpace");
     final private static UsbDeviceIdMapper USB_MAPPER = new UsbDeviceIdMapper();
     final private static String RIP_EXE = "rip.exe";
@@ -122,14 +129,9 @@
     private final List<String> rrFullCmd = new ArrayList<>();
 
     ExtractRegistry() throws IngestModuleException {
-<<<<<<< HEAD
         InstalledFileLocator installedFileLocator = InstalledFileLocator.getDefault();
+
         final File rrRoot = installedFileLocator.locate("rr", ExtractRegistry.class.getPackage().getName(), false); //NON-NLS
-=======
-        moduleName = NbBundle.getMessage(ExtractIE.class, "ExtractRegistry.moduleName.text");
-
-        final File rrRoot = InstalledFileLocator.getDefault().locate("rr", ExtractRegistry.class.getPackage().getName(), false); //NON-NLS
->>>>>>> 0a5a6b07
         if (rrRoot == null) {
             throw new IngestModuleException(Bundle.RegRipperNotFound());
         }
@@ -141,32 +143,20 @@
         String executableToRun = PlatformUtil.isWindowsOS() ? RIP_EXE : RIP_PL;
 
         rrHome = rrRoot.toPath();
-<<<<<<< HEAD
         String rrPath = rrHome.resolve(executableToRun).toString();
         if (!(new File(rrPath).exists())) {
-=======
-        RR_PATH = rrHome.resolve(executableToRun).toString();
-        rrFullHome = rrFullRoot.toPath();
-        RR_FULL_PATH = rrFullHome.resolve(executableToRun).toString();
-
-        if (!(new File(RR_PATH).exists())) {
->>>>>>> 0a5a6b07
             throw new IngestModuleException(Bundle.RegRipperNotFound());
         }
+
         rrFullHome = rrFullRoot.toPath();
         String rrFullPath = rrFullHome.resolve(executableToRun).toString();
-
         if (!(new File(rrFullPath).exists())) {
             throw new IngestModuleException(Bundle.RegRipperFullNotFound());
         }
+
         if (PlatformUtil.isWindowsOS()) {
-<<<<<<< HEAD
             rrCmd.add(rrPath);
             rrFullCmd.add(rrFullPath);
-=======
-            rrCmd.add(RR_PATH);
-            rrFullCmd.add(RR_FULL_PATH);
->>>>>>> 0a5a6b07
         } else {
             String perl;
             File usrBin = new File("/usr/bin/perl");
@@ -185,14 +175,6 @@
         }
     }
 
-<<<<<<< HEAD
-    @Override
-    protected String getModuleName() {
-        return NbBundle.getMessage(ExtractRegistry.class, "ExtractRegistry.moduleName.text");
-    }
-
-=======
->>>>>>> 0a5a6b07
     /**
      * Search for the registry hives on the system.
      */
@@ -318,6 +300,11 @@
         }
     }
 
+    @Override
+    protected String getModuleName() {
+        return MODULE_NAME;
+    }
+
     private class RegOutputFiles {
 
         public String autopsyPlugins = "";
@@ -377,15 +364,7 @@
 
     private void executeRegRipper(List<String> regRipperPath, Path regRipperHomeDir, String hiveFilePath, String hiveFileType, String outputFile, String errFile) {
         try {
-            List<String> commandLine = new ArrayList<>();
-<<<<<<< HEAD
-
-            commandLine.addAll(regRipperPath);
-=======
-            for (String cmd : regRipperPath) {
-                commandLine.add(cmd);
-            }
->>>>>>> 0a5a6b07
+            List<String> commandLine = new ArrayList<>(regRipperPath);
             commandLine.add("-r"); //NON-NLS
             commandLine.add(hiveFilePath);
             commandLine.add("-f"); //NON-NLS
@@ -412,284 +391,92 @@
      * @return
      */
     private boolean parseAutopsyPluginOutput(String regFilePath, AbstractFile regAbstractFile) {
+        // Read the file in and create a Document and elements
+        Document doc = parseRegistryDoc(regFilePath);
+
+        if (doc == null) {
+            return false;
+        }
+
         SleuthkitCase caseDB = currentCase.getSleuthkitCase();
 
-<<<<<<< HEAD
-        // Read the file in and create a Document and elements
+        //collection of BlackboardArtifacts  that we will post to blackboard for additional processing.
+        Collection<BlackboardArtifact> artifacts = new HashSet<>();
+        // cycle through the elements in the doc
+        NodeList children = doc.getDocumentElement().getChildNodes();
+        for (int i = 0; i < children.getLength(); i++) {
+            Element tempnode = (Element) children.item(i);
+
+            NodeList artroots = tempnode.getElementsByTagName("artifacts"); //NON-NLS
+            if (artroots.getLength() == 0) {
+                // If there isn't an artifact node, skip this entry
+                continue;
+            }
+            NodeList myartlist = artroots.item(0).getChildNodes();
+
+            String dataType = tempnode.getNodeName();
+            // If all artifact nodes should really go under one Blackboard artifact, need to process it differently
+            switch (dataType) {
+                case "WinVersion":
+                    artifacts.addAll(processWinVersion(myartlist, caseDB, regAbstractFile));
+                    break;
+                case "Profiler":
+                    artifacts.addAll(processProfiler(myartlist, caseDB, regAbstractFile));
+                    break;
+                case "CompName":
+                    artifacts.addAll(processCompName(myartlist, caseDB, regAbstractFile));
+                    break;
+                default:
+                    NodeList timenodes = tempnode.getElementsByTagName("mtime"); //NON-NLS
+                    Long mtime = null;
+                    if (timenodes.getLength() > 0) {
+                        String etime = timenodes.item(0).getTextContent();
+                        try {
+                            mtime = new SimpleDateFormat("EEE MMM d HH:mm:ss yyyy").parse(etime).getTime() / 1000;
+                        } catch (ParseException ex) {
+                            logger.log(Level.WARNING, "Failed to parse epoch time when parsing the registry."); //NON-NLS
+                        }
+                    }
+                    artifacts.addAll(
+                            processOtherDataType(myartlist, dataType, regAbstractFile, mtime));
+                    break;
+            }
+        } // for
+
+        if (CollectionUtils.isNotEmpty(artifacts)) {
+            try {
+                blackboard.postArtifacts(artifacts, PARENT_MODULE_NAME);
+            } catch (Blackboard.BlackboardException ex) {
+                logger.log(Level.SEVERE, "Error while trying to post usb device artifact.", ex); //NON-NLS
+                this.addErrorMessage(Bundle.Extractor_errPostingArtifacts(getModuleName()));
+            }
+        }
+        return true;
+    }
+
+    private Document parseRegistryDoc(final String regFilePath) {
         try (FileInputStream fstream = new FileInputStream(regFilePath);) {
-
-=======
-            // Read the file in and create a Document and elements
-            File regfile = new File(regFilePath);
-            fstream = new FileInputStream(regfile);
->>>>>>> 0a5a6b07
-            String regString = new Scanner(fstream, "UTF-8").useDelimiter("\\Z").next(); //NON-NLS
-            String startdoc = "<?xml version=\"1.0\"?><document>"; //NON-NLS
-            String result = regString.replaceAll("----------------------------------------", "");
-            result = result.replaceAll("\\n", ""); //NON-NLS
-            result = result.replaceAll("\\r", ""); //NON-NLS
-            result = result.replaceAll("'", "&apos;"); //NON-NLS
-            result = result.replaceAll("&", "&amp;"); //NON-NLS
-            result = result.replace('\0', ' '); // NON-NLS
-            String enddoc = "</document>"; //NON-NLS
-            String stringdoc = startdoc + result + enddoc;
+            String regString;
+            regString = new Scanner(fstream, "UTF-8").useDelimiter("\\Z").next();//NON-NLS
+            String result = regString.replaceAll("----------------------------------------", "") // NON-NLS
+                    .replaceAll("\\n", "") // NON-NLS
+                    .replaceAll("\\r", "") // NON-NLS
+                    .replaceAll("'", "&apos;") // NON-NLS
+                    .replaceAll("&", "&amp;") // NON-NLS
+                    .replace('\0', ' ');  // NON-NLS
+            String stringdoc = "<?xml version=\"1.0\"?><document>" + result + "</document>";  // NON-NLS
             DocumentBuilder builder = DocumentBuilderFactory.newInstance().newDocumentBuilder();
-            Document doc = builder.parse(new InputSource(new StringReader(stringdoc)));
-
-            // cycle through the elements in the doc
-            Element oroot = doc.getDocumentElement();
-            NodeList children = oroot.getChildNodes();
-            int len = children.getLength();
-
-            //ollection of BlackboardArtifacts  that we will post to blackboard for additional processing.
-            Collection<BlackboardArtifact> artifacts = new HashSet<>();
-
-            for (int i = 0; i < len; i++) {
-                Element tempnode = (Element) children.item(i);
-
-<<<<<<< HEAD
-=======
-                String dataType = tempnode.getNodeName();
->>>>>>> 0a5a6b07
-                NodeList timenodes = tempnode.getElementsByTagName("mtime"); //NON-NLS
-                Long mtime = null;
-                if (timenodes.getLength() > 0) {
-                    String etime = timenodes.item(0).getTextContent();
-                    try {
-                        Long epochtime = new SimpleDateFormat("EEE MMM d HH:mm:ss yyyy").parse(etime).getTime();
-                        mtime = epochtime / 1000;
-                    } catch (ParseException ex) {
-                        logger.log(Level.WARNING, "Failed to parse epoch time when parsing the registry."); //NON-NLS
-                    }
-                }
-                NodeList artroots = tempnode.getElementsByTagName("artifacts"); //NON-NLS
-                if (artroots.getLength() == 0) {
-                    // If there isn't an artifact node, skip this entry
-                    continue;
-                }
-
-                Element artroot = (Element) artroots.item(0);
-                NodeList myartlist = artroot.getChildNodes();
-
-                String dataType = tempnode.getNodeName();
-                // If all artifact nodes should really go under one Blackboard artifact, need to process it differently
-                switch (dataType) {
-                    case "WinVersion":
-                        processWinVersion(myartlist, caseDB, regAbstractFile)
-                                .ifPresent(artifacts::add);
-                        break;
-                    case "Profiler":
-                        processProfiler(myartlist, caseDB, regAbstractFile)
-                                .ifPresent(artifacts::add);
-                        break;
-                    case "CompName":
-                        processCompName(myartlist, caseDB, regAbstractFile)
-                                .ifPresent(artifacts::add);
-                        break;
-                    default:
-<<<<<<< HEAD
-                        artifacts.addAll(
-                                processOtherDataType(myartlist, dataType, regAbstractFile, mtime)
-                        );
-=======
-                        for (int j = 0; j < myartlist.getLength(); j++) {
-                            Node artchild = myartlist.item(j);
-                            // If it has attributes, then it is an Element (based off API)
-                            if (artchild.hasAttributes()) {
-                                Element artnode = (Element) artchild;
-
-                                String value = artnode.getTextContent().trim();
-                                Collection<BlackboardAttribute> bbattributes = new ArrayList<>();
-
-                                switch (dataType) {
-                                    case "recentdocs": //NON-NLS
-                                        // BlackboardArtifact bbart = tempDb.getContentById(orgId).newArtifact(ARTIFACT_TYPE.TSK_RECENT_OBJECT);
-                                        // bbattributes.add(new BlackboardAttribute(ATTRIBUTE_TYPE.TSK_LAST_ACCESSED.getTypeID(), "RecentActivity", dataType, mtime));
-                                        // bbattributes.add(new BlackboardAttribute(ATTRIBUTE_TYPE.TSK_NAME.getTypeID(), "RecentActivity", dataType, mtimeItem));
-                                        // bbattributes.add(new BlackboardAttribute(ATTRIBUTE_TYPE.TSK_VALUE.getTypeID(), "RecentActivity", dataType, value));
-                                        // bbart.addAttributes(bbattributes);
-                                        // @@@ BC: Why are we ignoring this...
-                                        break;
-                                    case "usb": //NON-NLS
-                                        try {
-                                            Long usbMtime = Long.parseLong(artnode.getAttribute("mtime")); //NON-NLS
-                                            usbMtime = Long.valueOf(usbMtime.toString());
-
-                                            BlackboardArtifact bbart = regFile.newArtifact(ARTIFACT_TYPE.TSK_DEVICE_ATTACHED);
-                                            bbattributes.add(new BlackboardAttribute(ATTRIBUTE_TYPE.TSK_DATETIME, parentModuleName, usbMtime));
-                                            String dev = artnode.getAttribute("dev"); //NON-NLS
-                                            String make = "";
-                                            String model = dev;
-                                            if (dev.toLowerCase().contains("vid")) { //NON-NLS
-                                                USBInfo info = USB_MAPPER.parseAndLookup(dev);
-                                                if (info.getVendor() != null) {
-                                                    make = info.getVendor();
-                                                }
-                                                if (info.getProduct() != null) {
-                                                    model = info.getProduct();
-                                                }
-                                            }
-                                            bbattributes.add(new BlackboardAttribute(ATTRIBUTE_TYPE.TSK_DEVICE_MAKE, parentModuleName, make));
-                                            bbattributes.add(new BlackboardAttribute(ATTRIBUTE_TYPE.TSK_DEVICE_MODEL, parentModuleName, model));
-                                            bbattributes.add(new BlackboardAttribute(ATTRIBUTE_TYPE.TSK_DEVICE_ID, parentModuleName, value));
-                                            bbart.addAttributes(bbattributes);
-
-                                            // index the artifact for keyword search
-                                            this.indexArtifact(bbart);
-                                            // add to collection for ModuleDataEvent
-                                            usbBBartifacts.add(bbart);
-                                        } catch (TskCoreException ex) {
-                                            logger.log(Level.SEVERE, "Error adding device attached artifact to blackboard."); //NON-NLS
-                                        }
-                                        break;
-                                    case "uninstall": //NON-NLS
-                                        Long itemMtime = null;
-                                        try {
-                                            Long epochtime = new SimpleDateFormat("EEE MMM d HH:mm:ss yyyy").parse(artnode.getAttribute("mtime")).getTime(); //NON-NLS
-                                            itemMtime = epochtime;
-                                            itemMtime = itemMtime / 1000;
-                                        } catch (ParseException e) {
-                                            logger.log(Level.WARNING, "Failed to parse epoch time for installed program artifact."); //NON-NLS
-                                        }
-
-                                        try {
-                                            bbattributes.add(new BlackboardAttribute(ATTRIBUTE_TYPE.TSK_PROG_NAME, parentModuleName, value));
-                                            bbattributes.add(new BlackboardAttribute(ATTRIBUTE_TYPE.TSK_DATETIME, parentModuleName, itemMtime));
-                                            BlackboardArtifact bbart = regFile.newArtifact(ARTIFACT_TYPE.TSK_INSTALLED_PROG);
-                                            bbart.addAttributes(bbattributes);
-
-                                            // index the artifact for keyword search
-                                            this.indexArtifact(bbart);
-                                        } catch (TskCoreException ex) {
-                                            logger.log(Level.SEVERE, "Error adding installed program artifact to blackboard."); //NON-NLS
-                                        }
-                                        break;
-                                    case "office": //NON-NLS
-                                        String officeName = artnode.getAttribute("name"); //NON-NLS
-
-                                        try {
-                                            BlackboardArtifact bbart = regFile.newArtifact(ARTIFACT_TYPE.TSK_RECENT_OBJECT);
-                                            // @@@ BC: Consider removing this after some more testing. It looks like an Mtime associated with the root key and not the individual item
-                                            if (mtime != null) {
-                                                bbattributes.add(new BlackboardAttribute(ATTRIBUTE_TYPE.TSK_DATETIME_ACCESSED, parentModuleName, mtime));
-                                            }
-                                            bbattributes.add(new BlackboardAttribute(ATTRIBUTE_TYPE.TSK_NAME, parentModuleName, officeName));
-                                            bbattributes.add(new BlackboardAttribute(ATTRIBUTE_TYPE.TSK_VALUE, parentModuleName, value));
-                                            bbattributes.add(new BlackboardAttribute(ATTRIBUTE_TYPE.TSK_PROG_NAME, parentModuleName, artnode.getNodeName()));
-                                            bbart.addAttributes(bbattributes);
-
-                                            // index the artifact for keyword search
-                                            this.indexArtifact(bbart);
-                                        } catch (TskCoreException ex) {
-                                            logger.log(Level.SEVERE, "Error adding recent object artifact to blackboard."); //NON-NLS
-                                        }
-                                        break;
-
-                                    case "ProcessorArchitecture": //NON-NLS
-                                        // Architecture is now included under Profiler
-                                        //try {
-                                        //    String processorArchitecture = value;
-                                        //    if (processorArchitecture.equals("AMD64"))
-                                        //        processorArchitecture = "x86-64";
-
-                                        //    BlackboardArtifact bbart = regFile.newArtifact(ARTIFACT_TYPE.TSK_OS_INFO);
-                                        //    bbattributes.add(new BlackboardAttribute(ATTRIBUTE_TYPE.TSK_PROCESSOR_ARCHITECTURE.getTypeID(), parentModuleName, processorArchitecture));
-                                        //    bbart.addAttributes(bbattributes);
-                                        //} catch (TskCoreException ex) {
-                                        //    logger.log(Level.SEVERE, "Error adding os info artifact to blackboard."); //NON-NLS
-                                        //}
-                                        break;
-
-                                    case "ProfileList": //NON-NLS
-                                        try {
-
-                                            String homeDir = value;
-                                            String sid = artnode.getAttribute("sid"); //NON-NLS
-                                            String username = artnode.getAttribute("username"); //NON-NLS
-                                            BlackboardArtifact bbart = regFile.newArtifact(ARTIFACT_TYPE.TSK_OS_ACCOUNT);
-                                            bbattributes.add(new BlackboardAttribute(ATTRIBUTE_TYPE.TSK_USER_NAME,
-                                                    parentModuleName, username));
-                                            bbattributes.add(new BlackboardAttribute(ATTRIBUTE_TYPE.TSK_USER_ID,
-                                                    parentModuleName, sid));
-                                            bbattributes.add(new BlackboardAttribute(ATTRIBUTE_TYPE.TSK_PATH,
-                                                    parentModuleName, homeDir));
-
-                                            bbart.addAttributes(bbattributes);
-                                            // index the artifact for keyword search
-                                            this.indexArtifact(bbart);
-                                        } catch (TskCoreException ex) {
-                                            logger.log(Level.SEVERE, "Error adding account artifact to blackboard."); //NON-NLS
-                                        }
-                                        break;
-
-                                    case "NtuserNetwork": // NON-NLS
-                                        try {
-                                            String localPath = artnode.getAttribute("localPath"); //NON-NLS
-                                            String remoteName = value;
-                                            BlackboardArtifact bbart = regFile.newArtifact(ARTIFACT_TYPE.TSK_REMOTE_DRIVE);
-                                            bbattributes.add(new BlackboardAttribute(ATTRIBUTE_TYPE.TSK_LOCAL_PATH,
-                                                    parentModuleName, localPath));
-                                            bbattributes.add(new BlackboardAttribute(ATTRIBUTE_TYPE.TSK_REMOTE_PATH,
-                                                    parentModuleName, remoteName));
-                                            bbart.addAttributes(bbattributes);
-                                            // index the artifact for keyword search
-                                            this.indexArtifact(bbart);
-                                        } catch (TskCoreException ex) {
-                                            logger.log(Level.SEVERE, "Error adding network artifact to blackboard."); //NON-NLS
-                                        }
-                                        break;
-                                    case "SSID": // NON-NLS
-                                        String adapter = artnode.getAttribute("adapter"); //NON-NLS
-                                        try {
-                                            Long lastWriteTime = Long.parseLong(artnode.getAttribute("writeTime")); //NON-NLS
-                                            lastWriteTime = Long.valueOf(lastWriteTime.toString());
-                                            bbattributes.add(new BlackboardAttribute(ATTRIBUTE_TYPE.TSK_SSID, parentModuleName, value));
-                                            bbattributes.add(new BlackboardAttribute(ATTRIBUTE_TYPE.TSK_DATETIME, parentModuleName, lastWriteTime));
-                                            bbattributes.add(new BlackboardAttribute(ATTRIBUTE_TYPE.TSK_DEVICE_ID, parentModuleName, adapter));
-                                            BlackboardArtifact bbart = regFile.newArtifact(ARTIFACT_TYPE.TSK_WIFI_NETWORK);
-                                            bbart.addAttributes(bbattributes);
-                                            // index the artifact for keyword search
-                                            this.indexArtifact(bbart);
-                                        } catch (TskCoreException ex) {
-                                            logger.log(Level.SEVERE, "Error adding SSID artifact to blackboard."); //NON-NLS
-                                        }
-                                        break;
-                                    case "shellfolders": // NON-NLS
-                                        // The User Shell Folders subkey stores the paths to Windows Explorer folders for the current user of the computer
-                                        // (https://technet.microsoft.com/en-us/library/Cc962613.aspx).
-                                        // No useful information. Skip.
-                                        break;
-
-                                    default:
-                                        logger.log(Level.WARNING, "Unrecognized node name: {0}", dataType); //NON-NLS
-                                        break;
-                                }
-                            }
-                        }
->>>>>>> 0a5a6b07
-                        break;
-                }
-            } // for
-
-            if (!artifacts.isEmpty()) {
-                try {
-                    blackboard.postArtifacts(artifacts, PARENT_MODULE_NAME);
-                } catch (Blackboard.BlackboardException ex) {
-                    logger.log(Level.SEVERE, "Error while trying to post usb device artifact.", ex); //NON-NLS
-                    this.addErrorMessage(Bundle.Extractor_errPostingArtifacts(getModuleName()));
-                }
-            }
-            return true;
-        } catch (FileNotFoundException ex) {
-            logger.log(Level.SEVERE, "Error finding the registry file."); //NON-NLS
+            return builder.parse(new InputSource(new StringReader(stringdoc)));
+        } catch (ParserConfigurationException ex) {
+            logger.log(Level.SEVERE, "Error configuring the registry parser: {0}", ex); //NON-NLS
         } catch (SAXException ex) {
             logger.log(Level.SEVERE, "Error parsing the registry XML: {0}", ex); //NON-NLS
+        } catch (FileNotFoundException ex) {
+            logger.log(Level.SEVERE, "Error finding the registry file."); //NON-NLS     
         } catch (IOException ex) {
             logger.log(Level.SEVERE, "Error building the document parser: {0}", ex); //NON-NLS
-        } catch (ParserConfigurationException ex) {
-            logger.log(Level.SEVERE, "Error configuring the registry parser: {0}", ex); //NON-NLS
-        }
-        return false;
+        }
+        return null;
     }
 
     private Collection<BlackboardArtifact> processOtherDataType(NodeList myartlist, String dataType, AbstractFile regAbstractFile, Long mtime) throws IllegalArgumentException, DOMException {
@@ -701,6 +488,7 @@
                 Element artnode = (Element) artchild;
                 String value = artnode.getTextContent().trim();
 
+                Optional<BlackboardArtifact> artifact = Optional.empty();
                 switch (dataType) {
                     case "recentdocs": //NON-NLS
                         // BlackboardArtifact bbart = tempDb.getContentById(orgId).newArtifact(ARTIFACT_TYPE.TSK_RECENT_OBJECT);
@@ -711,27 +499,25 @@
                         // @@@ BC: Why are we ignoring this...
                         break;
                     case "usb"://NON-NLS
-                        processUSB(artnode, regAbstractFile, value)
-                                .ifPresent(artifacts::add);
+                        artifact = processUSB(artnode, regAbstractFile, value);
                         break;
                     case "uninstall"://NON-NLS
-                        processUninstall(artnode, value, regAbstractFile)
-                                .ifPresent(artifacts::add);
+                        artifact = processUninstall(artnode, value, regAbstractFile);
                         break;
                     case "office"://NON-NLS
-                        processOffice(artnode, regAbstractFile, mtime, value)
-                                .ifPresent(artifacts::add);
+                        artifact = processOffice(artnode, regAbstractFile, mtime, value);
                         break;
                     case "ProcessorArchitecture": //NON-NLS
                         // Architecture is now included under Profiler
                         break;
                     case "ProfileList"://NON-NLS
-                        processProfileList(value, artnode, regAbstractFile)
-                                .ifPresent(artifacts::add);
+                        artifact = processProfileList(value, artnode, regAbstractFile);
                         break;
                     case "NtuserNetwork"://NON-NLS
-                        processNtuserNetwork(artnode, value, regAbstractFile)
-                                .ifPresent(artifacts::add);
+                        artifact = processNtuserNetwork(artnode, value, regAbstractFile);
+                        break;
+                    case "SSID":
+                        artifact = processSSID(artnode, value, regAbstractFile);
                         break;
                     case "shellfolders": // NON-NLS
                         // The User Shell Folders subkey stores the paths to Windows Explorer folders for the current user of the computer
@@ -742,18 +528,45 @@
                         logger.log(Level.WARNING, "Unrecognized node name: {0}", dataType); //NON-NLS
                         break;
                 }
+                artifact.ifPresent(artifacts::add);
             }
         }
         return artifacts;
     }
 
+    private Optional<BlackboardArtifact> processSSID(Element artnode, String SSID, AbstractFile regAbstractFile) {
+
+        try {
+
+            List<BlackboardAttribute> bbattributes = Arrays.asList(
+                    new BlackboardAttribute(
+                            TSK_SSID, PARENT_MODULE_NAME,
+                            SSID),
+                    new BlackboardAttribute(
+                            TSK_DATETIME, PARENT_MODULE_NAME,
+                            Long.parseLong(artnode.getAttribute("writeTime"))), //NON-NLS
+                    new BlackboardAttribute(
+                            TSK_DEVICE_ID, PARENT_MODULE_NAME,
+                            artnode.getAttribute("adapter")));  //NON-NLS
+
+            BlackboardArtifact bbart = regAbstractFile.newArtifact(TSK_WIFI_NETWORK);
+            bbart.addAttributes(bbattributes);
+            return Optional.of(bbart);
+        } catch (TskCoreException ex) {
+            logger.log(Level.SEVERE, "Error adding SSID artifact to blackboard."); //NON-NLS
+        }
+        return Optional.empty();
+    }
+
     private Optional<BlackboardArtifact> processNtuserNetwork(Element artnode, String remoteName, AbstractFile regAbstractFile) throws IllegalArgumentException {
 
         try {
             List<BlackboardAttribute> bbattributes = Arrays.asList(
-                    new BlackboardAttribute(TSK_LOCAL_PATH, PARENT_MODULE_NAME,
+                    new BlackboardAttribute(
+                            TSK_LOCAL_PATH, PARENT_MODULE_NAME,
                             artnode.getAttribute("localPath")), //NON-NLS
-                    new BlackboardAttribute(TSK_REMOTE_PATH, PARENT_MODULE_NAME,
+                    new BlackboardAttribute(
+                            TSK_REMOTE_PATH, PARENT_MODULE_NAME,
                             remoteName));
 
             BlackboardArtifact bbart = regAbstractFile.newArtifact(TSK_REMOTE_DRIVE);
@@ -790,11 +603,14 @@
     private Optional<BlackboardArtifact> processOffice(Element artnode, AbstractFile regAbstractFile, Long mtime, String value) throws IllegalArgumentException {
         try {
             List<BlackboardAttribute> bbattributes = Lists.newArrayList(
-                    new BlackboardAttribute(TSK_NAME, PARENT_MODULE_NAME,
+                    new BlackboardAttribute(
+                            TSK_NAME, PARENT_MODULE_NAME,
                             artnode.getAttribute("name")), //NON-NLS
-                    new BlackboardAttribute(TSK_VALUE, PARENT_MODULE_NAME,
+                    new BlackboardAttribute(
+                            TSK_VALUE, PARENT_MODULE_NAME,
                             value),
-                    new BlackboardAttribute(TSK_PROG_NAME, PARENT_MODULE_NAME,
+                    new BlackboardAttribute(
+                            TSK_PROG_NAME, PARENT_MODULE_NAME,
                             artnode.getNodeName()));
 
             // @@@ BC: Consider removing this after some more testing. It looks like an Mtime associated with the root key and not the individual item
@@ -872,7 +688,7 @@
         return Optional.empty();
     }
 
-    private Optional<BlackboardArtifact> processCompName(NodeList myartlist, SleuthkitCase caseDB, AbstractFile regAbstractFile) throws DOMException, IllegalArgumentException {
+    private Collection<BlackboardArtifact> processCompName(NodeList myartlist, SleuthkitCase caseDB, AbstractFile regAbstractFile) throws DOMException, IllegalArgumentException {
         String compName = "";
         String domain = "";
         for (int j = 0; j < myartlist.getLength(); j++) {
@@ -907,55 +723,50 @@
                     ? regAbstractFile.newArtifact(TSK_OS_INFO)
                     : results.get(0);
             bbart.addAttributes(bbattributes);
-            return Optional.of(bbart); //todo: this may cause it to be re-indexed? is that okay?
+            return singleton(bbart); //todo: this may cause it to be re-indexed? is that okay?
         } catch (TskCoreException ex) {
             logger.log(Level.SEVERE, "Error adding os info artifact to blackboard."); //NON-NLS
         }
-        return Optional.empty();
-    }
-
-    private Optional<BlackboardArtifact> processProfiler(NodeList myartlist, SleuthkitCase caseDB, AbstractFile regAbstractFile) throws IllegalArgumentException, DOMException {
-        Set<String> keys = ImmutableSet.of("PROCESSOR_IDENTIFIER",// TODO: should this go into an attribute?         //NON-NLS
-                "OS", "PROCESSOR_ARCHITECTURE", "TEMP");        //NON-NLS
-        Map<String, String> attributeValues = new HashMap<>();
+        return emptySet();
+    }
+
+    private Collection<BlackboardArtifact> processProfiler(NodeList myartlist, SleuthkitCase caseDB, AbstractFile regAbstractFile) throws IllegalArgumentException, DOMException {
+        //map from node attribute names to tsk ATTRIBUTE_TYPE.
+        Map<String, ATTRIBUTE_TYPE> keys = ImmutableMap.of(
+                "PROCESSOR_IDENTIFIER", null,// TODO: should this go into an attribute?         //NON-NLS
+                "OS", TSK_VERSION, //NON-NLS
+                "PROCESSOR_ARCHITECTURE", TSK_PROCESSOR_ARCHITECTURE, //NON-NLS
+                "TEMP", TSK_TEMP_DIR);        //NON-NLS
+
+        List<BlackboardAttribute> bbattributes = new ArrayList<>();
+
+        //parse the NodeList into black board attributes
         for (int j = 0; j < myartlist.getLength(); j++) {
             Node artchild = myartlist.item(j);
             // If it has attributes, then it is an Element (based off API)
             if (artchild.hasAttributes()) {
                 Element artnode = (Element) artchild;
-
-                String name = artnode.getAttribute("name"); //NON-NLS
-                if (keys.contains(name)) {
-                    attributeValues.put(name, artnode.getTextContent().trim());
+                ATTRIBUTE_TYPE attributeType = keys.get(artnode.getAttribute("name")); //NON-NLS
+                if (attributeType != null) {
+                    bbattributes.add(new BlackboardAttribute(attributeType, PARENT_MODULE_NAME, artnode.getTextContent().trim()));
                 }
             }
         }
         try {
-            List<BlackboardAttribute> bbattributes = Lists.newArrayList(
-                    new BlackboardAttribute(
-                            TSK_VERSION, PARENT_MODULE_NAME,
-                            attributeValues.get("OS")), //NON-NLS
-                    new BlackboardAttribute(
-                            TSK_PROCESSOR_ARCHITECTURE, PARENT_MODULE_NAME,
-                            attributeValues.get("PROCESSOR_ARCHITECTURE")), //NON-NLS
-                    new BlackboardAttribute(
-                            TSK_TEMP_DIR, PARENT_MODULE_NAME,
-                            attributeValues.get("TEMP")));        //NON-NLS
-
             // Check if there is already an OS_INFO artifact for this file and add to that if possible
             ArrayList<BlackboardArtifact> results = caseDB.getBlackboardArtifacts(TSK_OS_INFO, regAbstractFile.getId());
             BlackboardArtifact bbart = results.isEmpty()
                     ? regAbstractFile.newArtifact(TSK_OS_INFO)
                     : results.get(0);
             bbart.addAttributes(bbattributes);
-            return Optional.of(bbart);
+            return singleton(bbart);
         } catch (TskCoreException ex) {
             logger.log(Level.SEVERE, "Error adding os info artifact to blackboard."); //NON-NLS
         }
-        return Optional.empty();
-    }
-
-    private Optional< BlackboardArtifact> processWinVersion(NodeList myartlist, SleuthkitCase caseDB, AbstractFile regAbstractFile) throws NumberFormatException, IllegalArgumentException, DOMException {
+        return emptySet();
+    }
+
+    private Collection< BlackboardArtifact> processWinVersion(NodeList myartlist, SleuthkitCase caseDB, AbstractFile regAbstractFile) throws NumberFormatException, IllegalArgumentException, DOMException {
 
         String version = "";
         String systemRoot = "";
@@ -1035,11 +846,11 @@
                     ? regAbstractFile.newArtifact(TSK_OS_INFO)
                     : results.get(0);
             bbart.addAttributes(bbattributes);
-            return Optional.of(bbart);
+            return Collections.singleton(bbart);
         } catch (TskCoreException ex) {
             logger.log(Level.SEVERE, "Error adding installed program artifact to blackboard."); //NON-NLS
         }
-        return Optional.empty();
+        return Collections.emptySet();
     }
 
     @Override
