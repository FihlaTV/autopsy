--- conflicted
+++ resolved
@@ -43,11 +43,8 @@
 import org.sleuthkit.autopsy.datamodel.ContentUtils;
 import org.sleuthkit.autopsy.ingest.DataSourceIngestModuleProcessTerminator;
 import org.sleuthkit.autopsy.ingest.IngestJobContext;
-<<<<<<< HEAD
 import org.sleuthkit.autopsy.ingest.IngestServices;
 import org.sleuthkit.autopsy.ingest.ModuleDataEvent;
-=======
->>>>>>> c0469192
 import org.sleuthkit.datamodel.AbstractFile;
 import org.sleuthkit.datamodel.BlackboardArtifact;
 import org.sleuthkit.datamodel.BlackboardAttribute;
@@ -56,15 +53,11 @@
 
 /**
  * Extract the bookmarks, cookies, downloads and history from the Microsoft Edge
-<<<<<<< HEAD
- * files
-=======
- * files.
->>>>>>> c0469192
  */
 final class ExtractEdge extends Extract {
 
     private static final Logger logger = Logger.getLogger(ExtractEdge.class.getName());
+    private final IngestServices services = IngestServices.getInstance();
     private final Path moduleTempResultPath;
     private Content dataSource;
     private IngestJobContext context;
@@ -162,11 +155,7 @@
         this.getBookmark(); // Not implemented yet
     }
 
-<<<<<<< HEAD
-    void processWebCache(String eseDumperPath, List<AbstractFile> webCachFiles) throws IOException, TskCoreException {
-=======
-    void processWebCache(String eseDumperPath, List<AbstractFile> webCacheFiles) throws IOException {
->>>>>>> c0469192
+    void processWebCache(String eseDumperPath, List<AbstractFile> webCacheFiles) throws IOException, TskCoreException { 
 
         for (AbstractFile webCacheFile : webCacheFiles) {
 
