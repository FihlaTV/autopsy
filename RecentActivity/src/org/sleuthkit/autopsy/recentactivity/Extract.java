/*
 *
 * Autopsy Forensic Browser
 *
 * Copyright 2012-2019 Basis Technology Corp.
 *
 * Copyright 2012 42six Solutions.
 * Contact: aebadirad <at> 42six <dot> com
 * Project Contact/Architect: carrier <at> sleuthkit <dot> org
 *
 * Licensed under the Apache License, Version 2.0 (the "License");
 * you may not use this file except in compliance with the License.
 * You may obtain a copy of the License at
 *
 *     http://www.apache.org/licenses/LICENSE-2.0
 *
 * Unless required by applicable law or agreed to in writing, software
 * distributed under the License is distributed on an "AS IS" BASIS,
 * WITHOUT WARRANTIES OR CONDITIONS OF ANY KIND, either express or implied.
 * See the License for the specific language governing permissions and
 * limitations under the License.
 */
package org.sleuthkit.autopsy.recentactivity;

import java.sql.ResultSet;
import java.sql.ResultSetMetaData;
import java.sql.SQLException;
import java.util.*;
import java.util.logging.Level;
import org.openide.util.NbBundle;
import org.openide.util.NbBundle.Messages;
import org.sleuthkit.autopsy.casemodule.Case;
import org.sleuthkit.autopsy.casemodule.NoCurrentCaseException;
import org.sleuthkit.autopsy.casemodule.services.FileManager;
import org.sleuthkit.autopsy.coreutils.Logger;
import org.sleuthkit.autopsy.coreutils.SQLiteDBConnect;
import org.sleuthkit.autopsy.ingest.IngestJobContext;
import org.sleuthkit.autopsy.ingest.IngestModule.IngestModuleException;
import org.sleuthkit.datamodel.*;

@Messages({"Extract.indexError.message=Failed to index artifact for keyword search.",
    "Extract.noOpenCase.errMsg=No open case available.",
    "#{0} - the module name",
    "Extractor.errPostingArtifacts=Error posting {0} artifacts to the blackboard."})
abstract class Extract {

    private static final Logger logger = Logger.getLogger(Extract.class.getName());

    protected Case currentCase;
    protected SleuthkitCase tskCase;
    protected Blackboard blackboard;
    protected FileManager fileManager;

    private final ArrayList<String> errorMessages = new ArrayList<>();
    boolean dataFound = false;
    protected String moduleName;

    /**
     * Returns the name of the inheriting class
     *
     * @return Gets the moduleName
     */
<<<<<<< HEAD
    abstract protected String getModuleName();
=======
    protected String getName() {
        return moduleName;
    }
>>>>>>> 792864e2

    @Messages({"Extract.indexError.message=Failed to index artifact for keyword search.",
        "Extract.noOpenCase.errMsg=No open case available."})
    final void init() throws IngestModuleException {
        try {
            currentCase = Case.getCurrentCaseThrows();
            tskCase = currentCase.getSleuthkitCase();
            blackboard = tskCase.getBlackboard();
            fileManager = currentCase.getServices().getFileManager();
        } catch (NoCurrentCaseException ex) {
            throw new IngestModuleException(Bundle.Extract_noOpenCase_errMsg(), ex);
        }
        configExtractor();
    }

    /**
     * Override to add any module-specific configuration
     *
     * @throws IngestModuleException
     */
    void configExtractor() throws IngestModuleException {
    }

    abstract void process(Content dataSource, IngestJobContext context);

    void complete() {
    }

    /**
     * Returns a List of string error messages from the inheriting class
     *
     * @return errorMessages returns all error messages logged
     */
    List<String> getErrorMessages() {
        return errorMessages;
    }

    /**
     * Adds a string to the error message list
     *
     * @param message is an error message represented as a string
     */
    protected void addErrorMessage(String message) {
        errorMessages.add(message);
    }

    /** Generic method for adding a blackboard artifact to the blackboard and
     * indexing it
     *
     * @param type         is a blackboard.artifact_type enum to determine which
     *                     type the artifact should be
     * @param content      is the Content object that needs to have the artifact
     *                     added for it
     * @param bbattributes is the collection of blackboard attributes that need
     *                     to be added to the artifact after the artifact has
     *                     been created
     *
     * @return The newly-created artifact, or null on error
     */
    protected BlackboardArtifact addArtifact(BlackboardArtifact.ARTIFACT_TYPE type, Content content, Collection<BlackboardAttribute> bbattributes) {
        try {
            BlackboardArtifact bbart = content.newArtifact(type);
            bbart.addAttributes(bbattributes);
            // index the artifact for keyword search
            this.indexArtifact(bbart);
            return bbart;
        } catch (TskCoreException ex) {
            logger.log(Level.SEVERE, "Error while trying to add an artifact", ex); //NON-NLS
        }
        return null;
    }

    /**
     * Method to index a blackboard artifact for keyword search
     *
     * @param bbart Blackboard artifact to be indexed
     */
    void indexArtifact(BlackboardArtifact bbart) {
        try {
            Blackboard blackboard = Case.getCurrentCaseThrows().getSleuthkitCase().getBlackboard();
            // index the artifact for keyword search
            blackboard.postArtifact(bbart, getName());
        } catch (Blackboard.BlackboardException ex) {
            logger.log(Level.SEVERE, "Unable to index blackboard artifact " + bbart.getDisplayName(), ex); //NON-NLS
            MessageNotifyUtil.Notify.error(Bundle.Extract_indexError_message(), bbart.getDisplayName());
        } catch (NoCurrentCaseException ex) {
            logger.log(Level.SEVERE, "Exception while getting open case.", ex); //NON-NLS
            MessageNotifyUtil.Notify.error(Bundle.Extract_noOpenCase_errMsg(), bbart.getDisplayName());
        }
    }

    /**
     * Returns a List from a result set based on sql query. This is used to
     * query sqlite databases storing user recent activity data, such as in
     * firefox sqlite db
     *
     * @param path  is the string path to the sqlite db file
     * @param query is a sql string query that is to be run
     *
     * @return list is the ArrayList that contains the resultset information in
     *         it that the query obtained
     */
    protected List<HashMap<String, Object>> dbConnect(String path, String query) {

        String connectionString = "jdbc:sqlite:" + path; //NON-NLS
        try (SQLiteDBConnect tempdbconnect = new SQLiteDBConnect("org.sqlite.JDBC", connectionString); //NON-NLS
                ResultSet temprs = tempdbconnect.executeQry(query);) {
            return this.resultSetToArrayList(temprs);
        } catch (SQLException ex) {
            logger.log(Level.SEVERE, "Error while trying to read into a sqlite db." + connectionString, ex); //NON-NLS
            errorMessages.add(NbBundle.getMessage(this.getClass(), "Extract.dbConn.errMsg.failedToQueryDb", getModuleName()));
            return Collections.<HashMap<String, Object>>emptyList();
        }
    }

    /**
     * Returns a List of AbstractFile objects from TSK based on sql query.
     *
     * @param rs is the resultset that needs to be converted to an arraylist
     *
     * @return list returns the arraylist built from the converted resultset
     */
    private List<HashMap<String, Object>> resultSetToArrayList(ResultSet rs) throws SQLException {
        ResultSetMetaData md = rs.getMetaData();
        int columns = md.getColumnCount();
        List<HashMap<String, Object>> list = new ArrayList<>(50);
        while (rs.next()) {
            HashMap<String, Object> row = new HashMap<>(columns);
            for (int i = 1; i <= columns; ++i) {
                if (rs.getObject(i) == null) {
                    row.put(md.getColumnName(i), "");
                } else {
                    row.put(md.getColumnName(i), rs.getObject(i));
                }
            }
            list.add(row);
        }

        return list;
    }

    public boolean foundData() {
        return dataFound;
    }
}<|MERGE_RESOLUTION|>--- conflicted
+++ resolved
@@ -33,6 +33,7 @@
 import org.sleuthkit.autopsy.casemodule.NoCurrentCaseException;
 import org.sleuthkit.autopsy.casemodule.services.FileManager;
 import org.sleuthkit.autopsy.coreutils.Logger;
+import org.sleuthkit.autopsy.coreutils.MessageNotifyUtil;
 import org.sleuthkit.autopsy.coreutils.SQLiteDBConnect;
 import org.sleuthkit.autopsy.ingest.IngestJobContext;
 import org.sleuthkit.autopsy.ingest.IngestModule.IngestModuleException;
@@ -60,16 +61,10 @@
      *
      * @return Gets the moduleName
      */
-<<<<<<< HEAD
-    abstract protected String getModuleName();
-=======
     protected String getName() {
         return moduleName;
     }
->>>>>>> 792864e2
-
-    @Messages({"Extract.indexError.message=Failed to index artifact for keyword search.",
-        "Extract.noOpenCase.errMsg=No open case available."})
+
     final void init() throws IngestModuleException {
         try {
             currentCase = Case.getCurrentCaseThrows();
@@ -177,7 +172,7 @@
             return this.resultSetToArrayList(temprs);
         } catch (SQLException ex) {
             logger.log(Level.SEVERE, "Error while trying to read into a sqlite db." + connectionString, ex); //NON-NLS
-            errorMessages.add(NbBundle.getMessage(this.getClass(), "Extract.dbConn.errMsg.failedToQueryDb", getModuleName()));
+            errorMessages.add(NbBundle.getMessage(this.getClass(), "Extract.dbConn.errMsg.failedToQueryDb", getName()));
             return Collections.<HashMap<String, Object>>emptyList();
         }
     }
