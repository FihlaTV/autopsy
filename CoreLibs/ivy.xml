<ivy-module version="2.0">
    <info organisation="org.sleuthkit.autopsy" module="corelibs"/>
    <configurations >
        <!-- module dependencies -->
        <conf name="autopsy_core"/>
        
    </configurations>
    <dependencies>
        <!-- for ingest -->
        <dependency conf="autopsy_core->*" org="org.reflections" name="reflections" rev="0.9.8"/>
        
        <dependency org="com.google.code.gson" name="gson" rev="2.8.1"/>      
        
        <!-- for viewers -->
        <dependency conf="autopsy_core->*" org="org.freedesktop.gstreamer" name="gst1-java-core" rev="0.9.3"/>
        <dependency conf="autopsy_core->*" org="net.java.dev.jna" name="jna" rev="3.4.0"/>
        <dependency conf="autopsy_core->*" org="net.java.dev.jna" name="platform" rev="3.4.0"/>
        
        <!-- for file search -->
        <dependency conf="autopsy_core->*" org="com.github.lgooddatepicker" name="LGoodDatePicker" rev="10.3.1"/>
        
        <!-- commmon -->
        <dependency org="com.google.guava" name="guava" rev="19.0"/>
        <dependency conf="autopsy_core->*" org="org.apache.commons" name="commons-lang3" rev="3.0"/>
        <dependency conf="autopsy_core->*" org="org.apache.commons" name="commons-csv" rev="1.4"/>
    
        <!-- keep old commons-lang because some deps may need it at runtime. 
        Note there is no namespace collision with ver 3 -->
        <dependency conf="autopsy_core->*" org="commons-lang" name="commons-lang" rev="2.6"/> 
        <dependency conf="autopsy_core->*" org="commons-logging" name="commons-logging" rev="1.1.2"/>
        <dependency conf="autopsy_core->*" org="commons-io" name="commons-io" rev="2.5"/>
        <dependency conf="autopsy_core->*" org="log4j" name="log4j" rev="1.2.17"/>
        <!-- <dependency conf="autopsy_core->*" org="org.jdom" name="jdom" rev="1.1.3"/> -->
        <dependency conf="autopsy_core->*" org="org.apache.poi" name="poi-excelant" rev="3.17"/>
        <dependency conf="autopsy_core->*" org="org.apache.poi" name="poi-scratchpad" rev="3.17"/>
        
        <!-- process and system monitoring, note: matching native libs pulled from thirdparty -->
        <dependency conf="autopsy_core->*" org="org.fusesource" name="sigar" rev="1.6.4" />
        
        <!-- better image resizing -->
        <dependency conf="autopsy_core->*" org="org.imgscalr" name="imgscalr-lib" rev="4.2" />
        
        <!-- timeline and image analyzer -->
        <dependency conf="autopsy_core->*" org="org.controlsfx" name="controlsfx" rev="8.40.11" />

        <!-- timeline  -->
        <dependency conf="autopsy_core->*" org="joda-time" name="joda-time" rev="2.4" />
        <dependency conf="autopsy_core->*" org="org.jfxtras" name="jfxtras-fxml" rev="8.0-r4" />
        <dependency conf="autopsy_core->*" org="org.jfxtras" name="jfxtras-controls" rev="8.0-r4" />
        <dependency conf="autopsy_core->*" org="org.jfxtras" name="jfxtras-common" rev="8.0-r4" />
        <!-- templateing engine used by timeline to generate its snapshot report -->
        <dependency conf="autopsy_core->*" org="com.github.spullara.mustache.java" name="compiler" rev="0.9.1" />
        
        <!-- image support for autopsy and image gallery -->
        <dependency conf="autopsy_core->default" org="com.twelvemonkeys.common" name="common-lang" rev="3.2" />
        <dependency conf="autopsy_core->default" org="com.twelvemonkeys.common" name="common-io" rev="3.2" />
        <dependency conf="autopsy_core->default" org="com.twelvemonkeys.common" name="common-image" rev="3.2" />
        <dependency conf="autopsy_core->default" org="com.twelvemonkeys.imageio" name="imageio-jpeg" rev="3.2" />
        <dependency conf="autopsy_core->default" org="com.twelvemonkeys.imageio" name="imageio-bmp" rev="3.2" />
        <dependency conf="autopsy_core->default" org="com.twelvemonkeys.imageio" name="imageio-tiff" rev="3.2" />
        <dependency conf="autopsy_core->default" org="com.twelvemonkeys.imageio" name="imageio-pnm" rev="3.2" />
        <dependency conf="autopsy_core->default" org="com.twelvemonkeys.imageio" name="imageio-psd" rev="3.2" />
        <dependency conf="autopsy_core->default" org="com.twelvemonkeys.imageio" name="imageio-iff" rev="3.2" />
        <dependency conf="autopsy_core->default" org="com.twelvemonkeys.imageio" name="imageio-pcx" rev="3.2" />
        <dependency conf="autopsy_core->default" org="com.twelvemonkeys.imageio" name="imageio-pict" rev="3.2" />
        <dependency conf="autopsy_core->default" org="com.twelvemonkeys.imageio" name="imageio-sgi" rev="3.2" />
        <dependency conf="autopsy_core->default" org="com.twelvemonkeys.imageio" name="imageio-tga" rev="3.2" />
        <dependency conf="autopsy_core->default" org="com.twelvemonkeys.imageio" name="imageio-icns" rev="3.2" />
        <dependency conf="autopsy_core->default" org="com.twelvemonkeys.imageio" name="imageio-thumbsdb" rev="3.2" />
        <dependency conf="autopsy_core->default" org="com.twelvemonkeys.imageio" name="imageio-core" rev="3.2" />
        <dependency conf="autopsy_core->default" org="com.twelvemonkeys.imageio" name="imageio-metadata" rev="3.2" />
<<<<<<< HEAD
        
        <!-- conflict resolutions for multiple JAR versions -->
        <conflict org="net.java.dev.jna" module="jna" rev="3.4.0"/>
        <conflict org="net.java.dev.jna" module="platform" rev="3.4.0"/>
</dependencies>
=======
    </dependencies>
>>>>>>> 417659bb
</ivy-module><|MERGE_RESOLUTION|>--- conflicted
+++ resolved
@@ -69,13 +69,9 @@
         <dependency conf="autopsy_core->default" org="com.twelvemonkeys.imageio" name="imageio-thumbsdb" rev="3.2" />
         <dependency conf="autopsy_core->default" org="com.twelvemonkeys.imageio" name="imageio-core" rev="3.2" />
         <dependency conf="autopsy_core->default" org="com.twelvemonkeys.imageio" name="imageio-metadata" rev="3.2" />
-<<<<<<< HEAD
         
         <!-- conflict resolutions for multiple JAR versions -->
         <conflict org="net.java.dev.jna" module="jna" rev="3.4.0"/>
         <conflict org="net.java.dev.jna" module="platform" rev="3.4.0"/>
-</dependencies>
-=======
     </dependencies>
->>>>>>> 417659bb
 </ivy-module>