--- conflicted
+++ resolved
@@ -7,19 +7,19 @@
             <suite-component/>
             <module-dependencies>
                 <dependency>
-<<<<<<< HEAD
+                    <code-name-base>org.openide.util</code-name-base>
+                    <build-prerequisite/>
+                    <compile-dependency/>
+                    <run-dependency>
+                        <specification-version>8.29.3</specification-version>
+                    </run-dependency>
+                </dependency>
+                <dependency>
                     <code-name-base>org.openide.util.lookup</code-name-base>
                     <build-prerequisite/>
                     <compile-dependency/>
                     <run-dependency>
                         <specification-version>8.19.1</specification-version>
-=======
-                    <code-name-base>org.openide.util</code-name-base>
-                    <build-prerequisite/>
-                    <compile-dependency/>
-                    <run-dependency>
-                        <specification-version>8.25.1</specification-version>
->>>>>>> 91469131
                     </run-dependency>
                 </dependency>
                 <dependency>
