--- conflicted
+++ resolved
@@ -172,11 +172,7 @@
                     detailsSb.append("</tr>");
                     
                     detailsSb.append("</table>");
-<<<<<<< HEAD
                     managerProxy.postMessage(IngestMessage.createDataMessage(++messageId, this, "Found notable file: " + name, detailsSb.toString(), name, badFile));
-=======
-                    managerProxy.postMessage(IngestMessage.createDataMessage(++messageId, this, "Found " + status + " file: " + name, detailsSb.toString(), name + md5Hash, badFile));
->>>>>>> 0ddac435
                     IngestManager.fireServiceDataEvent(new ServiceDataEvent(NAME, ARTIFACT_TYPE.TSK_HASHSET_HIT, Collections.singletonList(badFile)));
                     ret = ProcessResult.OK;
                 } else if (status.equals(TskData.FileKnown.KNOWN)) {
