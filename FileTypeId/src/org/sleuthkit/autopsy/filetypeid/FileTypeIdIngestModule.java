/*
 * Autopsy Forensic Browser
 * 
 * Copyright 2013-2014 Basis Technology Corp.
 * Contact: carrier <at> sleuthkit <dot> org
 * 
 * Licensed under the Apache License, Version 2.0 (the "License");
 * you may not use this file except in compliance with the License.
 * You may obtain a copy of the License at
 * 
 *     http://www.apache.org/licenses/LICENSE-2.0
 * 
 * Unless required by applicable law or agreed to in writing, software
 * distributed under the License is distributed on an "AS IS" BASIS,
 * WITHOUT WARRANTIES OR CONDITIONS OF ANY KIND, either express or implied.
 * See the License for the specific language governing permissions and
 * limitations under the License.
 */
package org.sleuthkit.autopsy.filetypeid;

import java.util.logging.Level;

import org.openide.util.NbBundle;
import org.sleuthkit.autopsy.coreutils.Logger;
import org.sleuthkit.autopsy.ingest.FileIngestModule;
import org.sleuthkit.autopsy.ingest.IngestMessage;
import org.sleuthkit.autopsy.ingest.IngestServices;
import org.sleuthkit.datamodel.AbstractFile;
import org.sleuthkit.datamodel.BlackboardArtifact;
import org.sleuthkit.datamodel.BlackboardAttribute;
import org.sleuthkit.datamodel.BlackboardAttribute.ATTRIBUTE_TYPE;
import org.sleuthkit.datamodel.TskData;
import org.sleuthkit.datamodel.TskData.FileKnown;
import org.sleuthkit.datamodel.TskException;
import org.sleuthkit.autopsy.ingest.IngestModule.ResultCode;
import org.sleuthkit.autopsy.ingest.IngestModuleAdapter;

/**
 * Detects the type of a file based on signature (magic) values. Posts results
 * to the blackboard.
 */
<<<<<<< HEAD
public class FileTypeIdIngestModule extends IngestModuleAdapter implements FileIngestModule {

=======
 public class FileTypeIdIngestModule extends org.sleuthkit.autopsy.ingest.IngestModuleAbstractFile {
    private static FileTypeIdIngestModule defaultInstance = null;
    public final static String MODULE_NAME = NbBundle.getMessage(FileTypeIdIngestModule.class,
                                                                 "FileTypeIdIngestModule.moduleName.text");
    public final static String MODULE_DESCRIPTION = NbBundle.getMessage(FileTypeIdIngestModule.class,
                                                                        "FileTypeIdIngestModule.moduleDesc.text");
    public final static String MODULE_VERSION = Version.getVersion();    
>>>>>>> 91469131
    private static final Logger logger = Logger.getLogger(FileTypeIdIngestModule.class.getName());
    private static final long MIN_FILE_SIZE = 512;
    private final FileTypeIdentifierIngestJobOptions ingestJobOptions;
    private long matchTime = 0;
    private int messageId = 0;
    private long numFiles = 0;
    // The detector. Swap out with a different implementation of FileTypeDetectionInterface as needed.
    // If desired in the future to be more knowledgable about weird files or rare formats, we could 
    // actually have a list of detectors which are called in order until a match is found.
    private FileTypeDetectionInterface detector = new TikaFileTypeDetector();

<<<<<<< HEAD
    FileTypeIdIngestModule(FileTypeIdentifierIngestJobOptions ingestJobOptions) {
        this.ingestJobOptions = ingestJobOptions;
=======
    
    @Override
    public void init(IngestModuleInit initContext) throws IngestModuleException {
        services = IngestServices.getDefault();
>>>>>>> 91469131
    }

    @Override
    public ResultCode process(AbstractFile abstractFile) {
        // skip non-files
        if ((abstractFile.getType() == TskData.TSK_DB_FILES_TYPE_ENUM.UNALLOC_BLOCKS)
                || (abstractFile.getType() == TskData.TSK_DB_FILES_TYPE_ENUM.UNUSED_BLOCKS)) {

            return ResultCode.OK;
        }

        if (ingestJobOptions.shouldSkipKnownFiles() && (abstractFile.getKnown() == FileKnown.KNOWN)) {
            return ResultCode.OK;
        }

        if (abstractFile.getSize() < MIN_FILE_SIZE) {
            return ResultCode.OK;
        }

        try {
            long startTime = System.currentTimeMillis();
            FileTypeDetectionInterface.FileIdInfo fileId = detector.attemptMatch(abstractFile);
            matchTime += (System.currentTimeMillis() - startTime);
            numFiles++;

            if (!fileId.type.isEmpty()) {
                // add artifact
                BlackboardArtifact bart = abstractFile.getGenInfoArtifact();
                BlackboardAttribute batt = new BlackboardAttribute(ATTRIBUTE_TYPE.TSK_FILE_TYPE_SIG.getTypeID(), FileTypeIdentifierModuleFactory.getModuleName(), fileId.type);
                bart.addAttribute(batt);

                // we don't fire the event because we just updated TSK_GEN_INFO, which isn't displayed in the tree and is vague.
            }
            return ResultCode.OK;
        } catch (TskException ex) {
            logger.log(Level.WARNING, "Error matching file signature", ex);
            return ResultCode.ERROR;
        } catch (Exception e) {
            logger.log(Level.WARNING, "Error matching file signature", e);
            return ResultCode.ERROR;
        }
    }

    @Override
    public void shutDown(boolean ingestJobCancelled) {
        StringBuilder detailsSb = new StringBuilder();
        detailsSb.append("<table border='0' cellpadding='4' width='280'>");
<<<<<<< HEAD
        detailsSb.append("<tr><td>").append(FileTypeIdentifierModuleFactory.getModuleName()).append("</td></tr>");
        detailsSb.append("<tr><td>Total Processing Time</td><td>").append(matchTime).append("</td></tr>\n");
        detailsSb.append("<tr><td>Total Files Processed</td><td>").append(numFiles).append("</td></tr>\n");
        detailsSb.append("</table>");
        IngestServices.getDefault().postMessage(IngestMessage.createMessage(++messageId, IngestMessage.MessageType.INFO, FileTypeIdentifierModuleFactory.getModuleName(), "File Type Id Results", detailsSb.toString()));
=======

        detailsSb.append("<tr><td>"+MODULE_DESCRIPTION+"</td></tr>");

        detailsSb.append("<tr><td>")
                 .append(NbBundle.getMessage(this.getClass(), "FileTypeIdIngestModule.complete.totalProcTime"))
                 .append("</td><td>").append(matchTime).append("</td></tr>\n");
        detailsSb.append("<tr><td>")
                 .append(NbBundle.getMessage(this.getClass(), "FileTypeIdIngestModule.complete.totalFiles"))
                 .append("</td><td>").append(numFiles).append("</td></tr>\n");
        detailsSb.append("</table>");

        services.postMessage(IngestMessage.createMessage(++messageId, IngestMessage.MessageType.INFO, this,
                                                         NbBundle.getMessage(this.getClass(),
                                                                             "FileTypeIdIngestModule.complete.srvMsg.text"),
                                                         detailsSb.toString()));
>>>>>>> 91469131
    }
    
   /**
     * Validate if a given mime type is in the detector's registry.
     * @param mimeType Full string of mime type, e.g. "text/html"
     * @return true if detectable
     */
    public static boolean isMimeTypeDetectable(String mimeType) {
        FileTypeDetectionInterface detector = new TikaFileTypeDetector();         
        return detector.isMimeTypeDetectable(mimeType);
    }        
}<|MERGE_RESOLUTION|>--- conflicted
+++ resolved
@@ -39,18 +39,8 @@
  * Detects the type of a file based on signature (magic) values. Posts results
  * to the blackboard.
  */
-<<<<<<< HEAD
 public class FileTypeIdIngestModule extends IngestModuleAdapter implements FileIngestModule {
 
-=======
- public class FileTypeIdIngestModule extends org.sleuthkit.autopsy.ingest.IngestModuleAbstractFile {
-    private static FileTypeIdIngestModule defaultInstance = null;
-    public final static String MODULE_NAME = NbBundle.getMessage(FileTypeIdIngestModule.class,
-                                                                 "FileTypeIdIngestModule.moduleName.text");
-    public final static String MODULE_DESCRIPTION = NbBundle.getMessage(FileTypeIdIngestModule.class,
-                                                                        "FileTypeIdIngestModule.moduleDesc.text");
-    public final static String MODULE_VERSION = Version.getVersion();    
->>>>>>> 91469131
     private static final Logger logger = Logger.getLogger(FileTypeIdIngestModule.class.getName());
     private static final long MIN_FILE_SIZE = 512;
     private final FileTypeIdentifierIngestJobOptions ingestJobOptions;
@@ -62,15 +52,8 @@
     // actually have a list of detectors which are called in order until a match is found.
     private FileTypeDetectionInterface detector = new TikaFileTypeDetector();
 
-<<<<<<< HEAD
     FileTypeIdIngestModule(FileTypeIdentifierIngestJobOptions ingestJobOptions) {
         this.ingestJobOptions = ingestJobOptions;
-=======
-    
-    @Override
-    public void init(IngestModuleInit initContext) throws IngestModuleException {
-        services = IngestServices.getDefault();
->>>>>>> 91469131
     }
 
     @Override
@@ -118,15 +101,8 @@
     public void shutDown(boolean ingestJobCancelled) {
         StringBuilder detailsSb = new StringBuilder();
         detailsSb.append("<table border='0' cellpadding='4' width='280'>");
-<<<<<<< HEAD
+
         detailsSb.append("<tr><td>").append(FileTypeIdentifierModuleFactory.getModuleName()).append("</td></tr>");
-        detailsSb.append("<tr><td>Total Processing Time</td><td>").append(matchTime).append("</td></tr>\n");
-        detailsSb.append("<tr><td>Total Files Processed</td><td>").append(numFiles).append("</td></tr>\n");
-        detailsSb.append("</table>");
-        IngestServices.getDefault().postMessage(IngestMessage.createMessage(++messageId, IngestMessage.MessageType.INFO, FileTypeIdentifierModuleFactory.getModuleName(), "File Type Id Results", detailsSb.toString()));
-=======
-
-        detailsSb.append("<tr><td>"+MODULE_DESCRIPTION+"</td></tr>");
 
         detailsSb.append("<tr><td>")
                  .append(NbBundle.getMessage(this.getClass(), "FileTypeIdIngestModule.complete.totalProcTime"))
@@ -136,11 +112,10 @@
                  .append("</td><td>").append(numFiles).append("</td></tr>\n");
         detailsSb.append("</table>");
 
-        services.postMessage(IngestMessage.createMessage(++messageId, IngestMessage.MessageType.INFO, this,
+        IngestServices.getDefault().postMessage(IngestMessage.createMessage(++messageId, IngestMessage.MessageType.INFO, FileTypeIdentifierModuleFactory.getModuleName(),
                                                          NbBundle.getMessage(this.getClass(),
                                                                              "FileTypeIdIngestModule.complete.srvMsg.text"),
                                                          detailsSb.toString()));
->>>>>>> 91469131
     }
     
    /**
