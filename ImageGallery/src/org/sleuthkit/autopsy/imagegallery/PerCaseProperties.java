--- conflicted
+++ resolved
@@ -88,13 +88,8 @@
      * @return true if the config exists, false otherwise.
      */
     public synchronized boolean configExists(String moduleName) {
-<<<<<<< HEAD
-        File f = new File(getPropertyPath(moduleName)); // NON-NLS
-        return f.exists();
-=======
         Path get = Paths.get(theCase.getModulesOutputDirAbsPath(), moduleName, theCase.getName() + ".properties");
         return Files.exists(get);
->>>>>>> 791a27ae
     }
 
     public synchronized boolean settingExists(String moduleName, String settingName) {
@@ -118,13 +113,8 @@
      * @return The path of the given config file. Returns null if the config
      *         file doesn't exist.
      */
-<<<<<<< HEAD
-    private synchronized String getPropertyPath(String moduleName) {
-        return c.getModuleDirectory() + File.separator + moduleName + File.separator + moduleName + ".properties"; //NON-NLS
-=======
     private synchronized Path getPropertyPath(String moduleName) {
         return Paths.get(theCase.getModulesOutputDirAbsPath(), moduleName, theCase.getName() + ".properties"); //NON-NLS
->>>>>>> 791a27ae
     }
 
     /**
