--- conflicted
+++ resolved
@@ -59,17 +59,10 @@
     @ActionReference(path = "Menu/Tools", position = 101),
     @ActionReference(path = "Toolbars/Case", position = 101)})
 @ActionRegistration(displayName = "#CTL_OpenAction", lazy = false)
-<<<<<<< HEAD
 @Messages({"CTL_OpenAction=Images/Videos",
     "OpenAction.stale.confDlg.msg=The image / video database may be out of date. " +
             "Do you want to update and listen for further ingest results?\n" +
             "Choosing 'yes' will update the database and enable listening to future ingests.",
-=======
-@Messages({"CTL_OpenAction=View Images/Videos",
-    "OpenAction.stale.confDlg.msg=The image / video database may be out of date. "
-    + "Do you want to update and listen for further ingest results?\n"
-    + "Choosing 'yes' will update the database and enable listening to future ingests.",
->>>>>>> d34236d0
     "OpenAction.stale.confDlg.title=Image Gallery"})
 public final class OpenAction extends CallableSystemAction {
 
