--- conflicted
+++ resolved
@@ -3,18 +3,15 @@
 # Verifies programs are installed and copies native code into the Autopsy folder structure
 #
 
-TSK_VERSION=4.6.4
-
-<<<<<<< HEAD
 # NOTE: update_sleuthkit_version.pl updates this value and relies
 # on it keeping the same name and whitespace.  Don't change it.
 TSK_VERSION=4.6.5
-=======
+
+
 # In the beginning...
 echo "---------------------------------------------"
 echo "Checking prerequisites and preparing Autopsy:"
 echo "---------------------------------------------"
->>>>>>> 324e1b44
 
 # Verify PhotoRec was installed
 echo -n "Checking for PhotoRec..."
