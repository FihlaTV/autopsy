/*
 * Autopsy Forensic Browser
 *
 * Copyright 2018 Basis Technology Corp.
 * Contact: carrier <at> sleuthkit <dot> org
 *
 * Licensed under the Apache License, Version 2.0 (the "License");
 * you may not use this file except in compliance with the License.
 * You may obtain a copy of the License at
 *
 *     http://www.apache.org/licenses/LICENSE-2.0
 *
 * Unless required by applicable law or agreed to in writing, software
 * distributed under the License is distributed on an "AS IS" BASIS,
 * WITHOUT WARRANTIES OR CONDITIONS OF ANY KIND, either express or implied.
 * See the License for the specific language governing permissions and
 * limitations under the License.
 */
package org.sleuthkit.autopsy.modules.encryptiondetection;

import java.nio.file.Path;
import java.nio.file.Paths;
import java.util.ArrayList;
import java.util.List;
import org.netbeans.junit.NbModuleSuite;
import org.sleuthkit.autopsy.casemodule.Case;
import junit.framework.Test;
import org.netbeans.junit.NbTestCase;
import org.openide.util.Exceptions;
import org.python.icu.impl.Assert;
import org.sleuthkit.autopsy.casemodule.ImageDSProcessor;
import org.sleuthkit.autopsy.casemodule.NoCurrentCaseException;
import org.sleuthkit.autopsy.casemodule.services.FileManager;
import org.sleuthkit.autopsy.ingest.IngestJobSettings;
import org.sleuthkit.autopsy.ingest.IngestJobSettings.IngestType;
import org.sleuthkit.autopsy.ingest.IngestModuleTemplate;
import org.sleuthkit.autopsy.testutils.CaseUtils;
import org.sleuthkit.autopsy.testutils.IngestUtils;
import org.sleuthkit.datamodel.AbstractFile;
import org.sleuthkit.datamodel.BlackboardArtifact;
import org.sleuthkit.datamodel.TskCoreException;
import org.sleuthkit.datamodel.TskData;
import org.sleuthkit.datamodel.Content;

public class EncryptionDetectionTest extends NbTestCase {

    private static final String PASSWORD_DETECTION_CASE_NAME = "PasswordDetectionTest";
<<<<<<< HEAD
    private static final String SQLCIPHER_DETECTION_CASE_NAME = "SQLCipherDetectionTest";
    
    private final Path PASSWORD_DETECTION_IMAGE_PATH = Paths.get(this.getDataDir().toString(), "password_detection_test.img");
    private final Path SQLCIPHER_DETECTION_IMAGE_PATH = Paths.get(this.getDataDir().toString(), "encryption_detection_sqlcipher_test.vhd");
=======
    private static final String VERACRYPT_DETECTION_CASE_NAME = "VeraCryptDetectionTest";

    private final Path PASSWORD_DETECTION_IMAGE_PATH = Paths.get(this.getDataDir().toString(), "password_detection_test.img");
    private final Path VERACRYPT_DETECTION_IMAGE_PATH = Paths.get(this.getDataDir().toString(), "veracrypt_detection_test.vhd");
>>>>>>> 43a31325

    public static Test suite() {
        NbModuleSuite.Configuration conf = NbModuleSuite.createConfiguration(EncryptionDetectionTest.class).
                clusters(".*").
                enableModules(".*");
        return conf.suite();
    }

    public EncryptionDetectionTest(String name) {
        super(name);
    }

    @Override
    public void tearDown() {
        CaseUtils.closeCase();
    }

    /**
     * Test the Encryption Detection module's SQLCipher encryption detection.
     */
    public void testSqlCipherEncryption() {
        try {
<<<<<<< HEAD
            CaseUtils.createCase(SQLCIPHER_DETECTION_CASE_NAME);
            ImageDSProcessor dataSourceProcessor = new ImageDSProcessor();
            IngestUtils.addDataSource(dataSourceProcessor, SQLCIPHER_DETECTION_IMAGE_PATH);
            Case openCase = Case.getCurrentCaseThrows();
=======
            CaseUtils.createCase(PASSWORD_DETECTION_CASE_NAME);

            ImageDSProcessor dataSourceProcessor = new ImageDSProcessor();
            List<String> errorMessages = IngestUtils.addDataSource(dataSourceProcessor, PASSWORD_DETECTION_IMAGE_PATH);
            String joinedErrors = String.join(System.lineSeparator(), errorMessages);
            assertEquals(joinedErrors, 0, errorMessages.size());

            Case openCase = Case.getCurrentCaseThrows();    
>>>>>>> 43a31325

            /*
             * Create ingest job settings.
             */

            ArrayList<IngestModuleTemplate> templates = new ArrayList<>();
            templates.add(IngestUtils.getIngestModuleTemplate(new EncryptionDetectionModuleFactory()));
            IngestJobSettings ingestJobSettings = new IngestJobSettings(PASSWORD_DETECTION_CASE_NAME, IngestType.FILES_ONLY, templates);
            IngestUtils.runIngestJob(openCase.getDataSources(), ingestJobSettings);

<<<<<<< HEAD
            /*
             * Purge specific files to be tested.
             */
            FileManager fileManager = openCase.getServices().getFileManager();
            List<AbstractFile> results = fileManager.findFiles("%%", "sqlcipher");
            assertEquals("Unexpected number of SQLCipher results.", 15, results.size());

            for (AbstractFile file : results) {
                /*
                 * Process only non-slack files.
                 */
                if (file.isFile() && !file.getType().equals(TskData.TSK_DB_FILES_TYPE_ENUM.SLACK)) {
                    /*
                     * Determine which assertions to use for the file based on
                     * its name.
                     */
                    List<BlackboardArtifact> artifactsList = file.getAllArtifacts();
                    String[] splitNameArray = file.getName().split("\\.");
                    if (splitNameArray[0].startsWith("sqlcipher-") && splitNameArray[splitNameArray.length - 1].equals("db")) {
                        /*
                         * Check that the SQLCipher database file has one
                         * TSK_ENCRYPTION_SUSPECTED artifact.
                         */
                        int artifactsListSize = artifactsList.size();
                        String errorMessage = String.format("File '%s' (objId=%d) has %d artifacts, but 1 was expected.", file.getName(), file.getId(), artifactsListSize);
                        assertEquals(errorMessage, 1, artifactsListSize);

                        String artifactTypeName = artifactsList.get(0).getArtifactTypeName();
                        errorMessage = String.format("File '%s' (objId=%d) has an unexpected '%s' artifact.", file.getName(), file.getId(), artifactTypeName);
                        assertEquals(errorMessage, BlackboardArtifact.ARTIFACT_TYPE.TSK_ENCRYPTION_SUSPECTED.toString(), artifactTypeName);
                    } else {
                        /*
                         * Check that the file has no artifacts.
                         */
                        int artifactsListSize = artifactsList.size();
                        String errorMessage = String.format("File '%s' (objId=%d) has %d artifacts, but none were expected.", file.getName(), file.getId(), artifactsListSize);
                        assertEquals(errorMessage, 0, artifactsListSize);
                    }
                }
            }
        } catch (NoCurrentCaseException | TskCoreException ex) {
            Exceptions.printStackTrace(ex);
            Assert.fail(ex);
        }
    }

    /**
     * Test the Encryption Detection module's password protection detection.
     */
    public void testPasswordProtection() {
        try {
            CaseUtils.createCase(PASSWORD_DETECTION_CASE_NAME);
            
            ImageDSProcessor dataSourceProcessor = new ImageDSProcessor();
            List<String> errorMessages = IngestUtils.addDataSource(dataSourceProcessor, PASSWORD_DETECTION_IMAGE_PATH);
            String joinedErrors = String.join(System.lineSeparator(), errorMessages);
            assertEquals(joinedErrors, 0, errorMessages.size());
            
            Case openCase = Case.getCurrentCaseThrows();

            /*
             * Create ingest job settings.
             */
            ArrayList<IngestModuleTemplate> templates = new ArrayList<>();
            templates.add(IngestUtils.getIngestModuleTemplate(new EncryptionDetectionModuleFactory()));
            IngestJobSettings ingestJobSettings = new IngestJobSettings(PASSWORD_DETECTION_CASE_NAME, IngestType.FILES_ONLY, templates);
            IngestUtils.runIngestJob(openCase.getDataSources(), ingestJobSettings);

=======
>>>>>>> 43a31325
            /*
             * Purge specific files to be tested.
             */
            FileManager fileManager = openCase.getServices().getFileManager();
            List<List<AbstractFile>> allResults = new ArrayList<>(0);

            List<AbstractFile> ole2Results = fileManager.findFiles("%%", "ole2");
            assertEquals("Unexpected number of OLE2 results.", 11, ole2Results.size());

            List<AbstractFile> ooxmlResults = fileManager.findFiles("%%", "ooxml");
            assertEquals("Unexpected number of OOXML results.", 13, ooxmlResults.size());

            List<AbstractFile> pdfResults = fileManager.findFiles("%%", "pdf");
            assertEquals("Unexpected number of PDF results.", 6, pdfResults.size());

            List<AbstractFile> mdbResults = fileManager.findFiles("%%", "mdb");
            assertEquals("Unexpected number of MDB results.", 25, mdbResults.size());

            List<AbstractFile> accdbResults = fileManager.findFiles("%%", "accdb");
            assertEquals("Unexpected number of ACCDB results.", 10, accdbResults.size());

            allResults.add(ole2Results);
            allResults.add(ooxmlResults);
            allResults.add(pdfResults);
            allResults.add(mdbResults);
            allResults.add(accdbResults);

            for (List<AbstractFile> results : allResults) {
                for (AbstractFile file : results) {
                    /*
                     * Process only non-slack files.
                     */
                    if (file.isFile() && !file.getType().equals(TskData.TSK_DB_FILES_TYPE_ENUM.SLACK)) {
                        /*
                         * Determine which assertions to use for the file based
                         * on its name.
                         */
                        boolean fileProtected = file.getName().split("\\.")[0].endsWith("-protected");
                        List<BlackboardArtifact> artifactsList = file.getAllArtifacts();
                        if (fileProtected) {
                            /*
                             * Check that the protected file has one
                             * TSK_ENCRYPTION_DETECTED artifact.
                             */
                            int artifactsListSize = artifactsList.size();
                            String errorMessage = String.format("File '%s' (objId=%d) has %d artifacts, but 1 was expected.", file.getName(), file.getId(), artifactsListSize);
                            assertEquals(errorMessage, 1, artifactsListSize);

                            String artifactTypeName = artifactsList.get(0).getArtifactTypeName();
                            errorMessage = String.format("File '%s' (objId=%d) has an unexpected '%s' artifact.", file.getName(), file.getId(), artifactTypeName);
                            assertEquals(errorMessage, BlackboardArtifact.ARTIFACT_TYPE.TSK_ENCRYPTION_DETECTED.toString(), artifactTypeName);
                        } else {
                            /*
                             * Check that the unprotected file has no artifacts.
                             */
                            int artifactsListSize = artifactsList.size();
                            String errorMessage = String.format("File '%s' (objId=%d) has %d artifacts, but none were expected.", file.getName(), file.getId(), artifactsListSize);
                            assertEquals(errorMessage, 0, artifactsListSize);
                        }
                    }
                }
            }
        } catch (NoCurrentCaseException | TskCoreException ex) {
            Exceptions.printStackTrace(ex);
            Assert.fail(ex);
        }
    }

    /**
     * Test the Encryption Detection module's detection of veracrypt encrypted
     * container files and partitions.
     *
     * Test passes if the following are true.
     *
     * 1. A partition was detected without a file system by checking for the
     * error. 2. Only 1 data source exsists in the case, to ensure a stale case
     * did not get used. 3. One volume has a TSK_ENCRYPTION_SUSPECTED artifact
     * associated with it. 4. A single file named veracrpytContainerFile exists.
     * 5. The file named veracrpytContainerFile has a TSK_ENCRYPTION_SUSPECTED
     * artifact associated with it.
     */
    public void testVeraCryptSupport() {
        try {
            CaseUtils.createCase(VERACRYPT_DETECTION_CASE_NAME);
            ImageDSProcessor dataSourceProcessor = new ImageDSProcessor();
            List<String> errorMessages = IngestUtils.addDataSource(dataSourceProcessor, VERACRYPT_DETECTION_IMAGE_PATH);
            String joinedErrors;
            if (errorMessages.isEmpty()) {
                joinedErrors = "Encrypted partition did not cause error, it was expected to";
            } else {
                joinedErrors = String.join(System.lineSeparator(), errorMessages);
            }
            //there will be 1 expected error regarding the encrypted partition not having a file system
            assertEquals(joinedErrors, 1, errorMessages.size());

            Case openCase = Case.getCurrentCaseThrows();
            ArrayList<IngestModuleTemplate> templates = new ArrayList<>();
            templates.add(IngestUtils.getIngestModuleTemplate(new EncryptionDetectionModuleFactory()));
            //image includes an encrypted container file with size greater than 5 mb so default settings detect it
            IngestJobSettings ingestJobSettings = new IngestJobSettings(VERACRYPT_DETECTION_CASE_NAME, IngestType.ALL_MODULES, templates);

            assertEquals("Expected only one data source to exist in the Case", 1, openCase.getDataSources().size());
            IngestUtils.runIngestJob(openCase.getDataSources(), ingestJobSettings);

            //check that one of the partitions has an encrypted volume
            int numberOfEncryptedVolumes = 0;
            for (Content datasource : openCase.getDataSources()) { //data source
                for (Content volumeSystem : datasource.getChildren()) { //volume system 
                    for (Content volume : volumeSystem.getChildren()) { //volumes
                        numberOfEncryptedVolumes += volume.getArtifacts(BlackboardArtifact.ARTIFACT_TYPE.TSK_ENCRYPTION_SUSPECTED).size();
                    }
                }
            }
            assertEquals("One volume should exist with an encryption suspsected artifact", 1, numberOfEncryptedVolumes);

            //ensure the encrypyted container file was also detected correctly
            FileManager fileManager = openCase.getServices().getFileManager();
            List<AbstractFile> results = fileManager.findFiles("veracryptContainerFile");
            assertEquals("Expected 1 file named veracryptContainerFile to exist in test image", 1, results.size());
            int numberOfEncryptedContainers = 0;
            for (AbstractFile file : results) {
                numberOfEncryptedContainers += file.getArtifacts(BlackboardArtifact.ARTIFACT_TYPE.TSK_ENCRYPTION_SUSPECTED).size();
            }
            assertEquals("Encrypted Container file should have one encyption suspected artifact", 1, numberOfEncryptedContainers);
        } catch (NoCurrentCaseException | TskCoreException ex) {
            Exceptions.printStackTrace(ex);
            Assert.fail(ex);
        }
    }

}<|MERGE_RESOLUTION|>--- conflicted
+++ resolved
@@ -45,17 +45,12 @@
 public class EncryptionDetectionTest extends NbTestCase {
 
     private static final String PASSWORD_DETECTION_CASE_NAME = "PasswordDetectionTest";
-<<<<<<< HEAD
     private static final String SQLCIPHER_DETECTION_CASE_NAME = "SQLCipherDetectionTest";
+    private static final String VERACRYPT_DETECTION_CASE_NAME = "VeraCryptDetectionTest";
     
     private final Path PASSWORD_DETECTION_IMAGE_PATH = Paths.get(this.getDataDir().toString(), "password_detection_test.img");
     private final Path SQLCIPHER_DETECTION_IMAGE_PATH = Paths.get(this.getDataDir().toString(), "encryption_detection_sqlcipher_test.vhd");
-=======
-    private static final String VERACRYPT_DETECTION_CASE_NAME = "VeraCryptDetectionTest";
-
-    private final Path PASSWORD_DETECTION_IMAGE_PATH = Paths.get(this.getDataDir().toString(), "password_detection_test.img");
     private final Path VERACRYPT_DETECTION_IMAGE_PATH = Paths.get(this.getDataDir().toString(), "veracrypt_detection_test.vhd");
->>>>>>> 43a31325
 
     public static Test suite() {
         NbModuleSuite.Configuration conf = NbModuleSuite.createConfiguration(EncryptionDetectionTest.class).
@@ -78,32 +73,19 @@
      */
     public void testSqlCipherEncryption() {
         try {
-<<<<<<< HEAD
             CaseUtils.createCase(SQLCIPHER_DETECTION_CASE_NAME);
             ImageDSProcessor dataSourceProcessor = new ImageDSProcessor();
             IngestUtils.addDataSource(dataSourceProcessor, SQLCIPHER_DETECTION_IMAGE_PATH);
             Case openCase = Case.getCurrentCaseThrows();
-=======
-            CaseUtils.createCase(PASSWORD_DETECTION_CASE_NAME);
-
-            ImageDSProcessor dataSourceProcessor = new ImageDSProcessor();
-            List<String> errorMessages = IngestUtils.addDataSource(dataSourceProcessor, PASSWORD_DETECTION_IMAGE_PATH);
-            String joinedErrors = String.join(System.lineSeparator(), errorMessages);
-            assertEquals(joinedErrors, 0, errorMessages.size());
-
-            Case openCase = Case.getCurrentCaseThrows();    
->>>>>>> 43a31325
 
             /*
              * Create ingest job settings.
              */
-
             ArrayList<IngestModuleTemplate> templates = new ArrayList<>();
             templates.add(IngestUtils.getIngestModuleTemplate(new EncryptionDetectionModuleFactory()));
             IngestJobSettings ingestJobSettings = new IngestJobSettings(PASSWORD_DETECTION_CASE_NAME, IngestType.FILES_ONLY, templates);
             IngestUtils.runIngestJob(openCase.getDataSources(), ingestJobSettings);
 
-<<<<<<< HEAD
             /*
              * Purge specific files to be tested.
              */
@@ -172,8 +154,6 @@
             IngestJobSettings ingestJobSettings = new IngestJobSettings(PASSWORD_DETECTION_CASE_NAME, IngestType.FILES_ONLY, templates);
             IngestUtils.runIngestJob(openCase.getDataSources(), ingestJobSettings);
 
-=======
->>>>>>> 43a31325
             /*
              * Purge specific files to be tested.
              */
