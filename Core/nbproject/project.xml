<?xml version="1.0" encoding="UTF-8"?>
<project xmlns="http://www.netbeans.org/ns/project/1">
    <type>org.netbeans.modules.apisupport.project</type>
    <configuration>
        <data xmlns="http://www.netbeans.org/ns/nb-module-project/3">
            <code-name-base>org.sleuthkit.autopsy.core</code-name-base>
            <suite-component/>
            <module-dependencies>
                <dependency>
                    <code-name-base>org.jdesktop.beansbinding</code-name-base>
                    <build-prerequisite/>
                    <compile-dependency/>
                    <run-dependency>
                        <release-version>1</release-version>
                        <specification-version>1.27.1.121</specification-version>
                    </run-dependency>
                </dependency>
                <dependency>
                    <code-name-base>org.jdesktop.layout</code-name-base>
                    <build-prerequisite/>
                    <compile-dependency/>
                    <run-dependency>
                        <release-version>1</release-version>
                        <specification-version>1.33.1</specification-version>
                    </run-dependency>
                </dependency>
                <dependency>
                    <code-name-base>org.netbeans.api.progress</code-name-base>
                    <build-prerequisite/>
                    <compile-dependency/>
                    <run-dependency>
                        <release-version>1</release-version>
                        <specification-version>1.28.1</specification-version>
                    </run-dependency>
                </dependency>
                <dependency>
                    <code-name-base>org.netbeans.api.progress.compat8</code-name-base>
                    <build-prerequisite/>
                    <compile-dependency/>
                    <run-dependency>
                        <specification-version>1.46.1</specification-version>
                    </run-dependency>
                </dependency>
                <dependency>
                    <code-name-base>org.netbeans.api.progress.nb</code-name-base>
                    <build-prerequisite/>
                    <compile-dependency/>
                    <run-dependency>
                        <specification-version>1.46.1</specification-version>
                    </run-dependency>
                </dependency>
                <dependency>
                    <code-name-base>org.netbeans.api.templates</code-name-base>
                    <build-prerequisite/>
                    <compile-dependency/>
                    <run-dependency>
                        <specification-version>1.6.1</specification-version>
                    </run-dependency>
                </dependency>
                <dependency>
                    <code-name-base>org.netbeans.core</code-name-base>
                    <build-prerequisite/>
                    <compile-dependency/>
                    <run-dependency>
                        <release-version>2</release-version>
                        <implementation-version/>
                    </run-dependency>
                </dependency>
                <dependency>
                    <code-name-base>org.netbeans.modules.options.api</code-name-base>
                    <build-prerequisite/>
                    <compile-dependency/>
                    <run-dependency>
                        <release-version>1</release-version>
                        <specification-version>1.26.1</specification-version>
                    </run-dependency>
                </dependency>
                <dependency>
                    <code-name-base>org.netbeans.modules.sendopts</code-name-base>
                    <build-prerequisite/>
                    <compile-dependency/>
                    <run-dependency>
                        <release-version>2</release-version>
                        <specification-version>2.25.1</specification-version>
                    </run-dependency>
                </dependency>
                <dependency>
                    <code-name-base>org.netbeans.modules.settings</code-name-base>
                    <build-prerequisite/>
                    <compile-dependency/>
                    <run-dependency>
                        <release-version>1</release-version>
                        <specification-version>1.35.1</specification-version>
                    </run-dependency>
                </dependency>
                <dependency>
                    <code-name-base>org.netbeans.spi.quicksearch</code-name-base>
                    <build-prerequisite/>
                    <compile-dependency/>
                    <run-dependency>
                        <specification-version>1.14.1</specification-version>
                    </run-dependency>
                </dependency>
                <dependency>
                    <code-name-base>org.netbeans.swing.outline</code-name-base>
                    <build-prerequisite/>
                    <compile-dependency/>
                    <run-dependency>
                        <specification-version>1.20.1</specification-version>
                    </run-dependency>
                </dependency>
                <dependency>
                    <code-name-base>org.netbeans.swing.plaf</code-name-base>
                    <build-prerequisite/>
                    <compile-dependency/>
                    <run-dependency>
                        <specification-version>1.25.1</specification-version>
                    </run-dependency>
                </dependency>
                <dependency>
                    <code-name-base>org.netbeans.swing.tabcontrol</code-name-base>
                    <build-prerequisite/>
                    <compile-dependency/>
                    <run-dependency>
                        <specification-version>1.36.1</specification-version>
                    </run-dependency>
                </dependency>
                <dependency>
                    <code-name-base>org.openide.actions</code-name-base>
                    <build-prerequisite/>
                    <compile-dependency/>
                    <run-dependency>
                        <specification-version>6.26.1</specification-version>
                    </run-dependency>
                </dependency>
                <dependency>
                    <code-name-base>org.openide.awt</code-name-base>
                    <build-prerequisite/>
                    <compile-dependency/>
                    <run-dependency>
                        <specification-version>7.46.1</specification-version>
                    </run-dependency>
                </dependency>
                <dependency>
                    <code-name-base>org.openide.dialogs</code-name-base>
                    <build-prerequisite/>
                    <compile-dependency/>
                    <run-dependency>
                        <specification-version>7.25.1</specification-version>
                    </run-dependency>
                </dependency>
                <dependency>
                    <code-name-base>org.openide.explorer</code-name-base>
                    <build-prerequisite/>
                    <compile-dependency/>
                    <run-dependency>
                        <specification-version>6.45.1</specification-version>
                    </run-dependency>
                </dependency>
                <dependency>
                    <code-name-base>org.openide.filesystems</code-name-base>
                    <build-prerequisite/>
                    <compile-dependency/>
                    <run-dependency>
                        <specification-version>7.62.1</specification-version>
                    </run-dependency>
                </dependency>
                <dependency>
                    <code-name-base>org.openide.filesystems.compat8</code-name-base>
                    <build-prerequisite/>
                    <compile-dependency/>
                    <run-dependency>
                        <specification-version>9.7.1</specification-version>
                    </run-dependency>
                </dependency>
                <dependency>
                    <code-name-base>org.openide.filesystems.nb</code-name-base>
                    <build-prerequisite/>
                    <compile-dependency/>
                    <run-dependency>
                        <specification-version>9.7.1</specification-version>
                    </run-dependency>
                </dependency>
                <dependency>
                    <code-name-base>org.openide.loaders</code-name-base>
                    <build-prerequisite/>
                    <compile-dependency/>
                    <run-dependency>
                        <specification-version>7.63.2</specification-version>
                    </run-dependency>
                </dependency>
                <dependency>
                    <code-name-base>org.openide.modules</code-name-base>
                    <build-prerequisite/>
                    <compile-dependency/>
                    <run-dependency>
                        <specification-version>7.32.1</specification-version>
                    </run-dependency>
                </dependency>
                <dependency>
                    <code-name-base>org.openide.nodes</code-name-base>
                    <build-prerequisite/>
                    <compile-dependency/>
                    <run-dependency>
                        <specification-version>7.28.1</specification-version>
                    </run-dependency>
                </dependency>
                <dependency>
                    <code-name-base>org.openide.text</code-name-base>
                    <build-prerequisite/>
                    <compile-dependency/>
                    <run-dependency>
                        <specification-version>6.49.1</specification-version>
                    </run-dependency>
                </dependency>
                <dependency>
                    <code-name-base>org.openide.util</code-name-base>
                    <build-prerequisite/>
                    <compile-dependency/>
                    <run-dependency>
                        <specification-version>8.25.1</specification-version>
                    </run-dependency>
                </dependency>
                <dependency>
                    <code-name-base>org.openide.util.lookup</code-name-base>
                    <build-prerequisite/>
                    <compile-dependency/>
                    <run-dependency>
                        <specification-version>8.15.1</specification-version>
                    </run-dependency>
                </dependency>
                <dependency>
                    <code-name-base>org.openide.util.ui</code-name-base>
                    <build-prerequisite/>
                    <compile-dependency/>
                    <run-dependency>
                        <specification-version>9.4.1</specification-version>
                    </run-dependency>
                </dependency>
                <dependency>
                    <code-name-base>org.openide.windows</code-name-base>
                    <build-prerequisite/>
                    <compile-dependency/>
                    <run-dependency>
                        <specification-version>6.55.1</specification-version>
                    </run-dependency>
                </dependency>
                <dependency>
                    <code-name-base>org.sleuthkit.autopsy.corelibs</code-name-base>
                    <build-prerequisite/>
                    <compile-dependency/>
                    <run-dependency>
                        <release-version>3</release-version>
                        <specification-version>1.2</specification-version>
                    </run-dependency>
                </dependency>
            </module-dependencies>
            <test-dependencies>
                <test-type>
                    <name>unit</name>
                    <test-dependency>
                        <code-name-base>org.netbeans.libs.junit4</code-name-base>
                        <compile-dependency/>
                    </test-dependency>
                    <test-dependency>
                        <code-name-base>org.netbeans.modules.jellytools.java</code-name-base>
                        <compile-dependency/>
                    </test-dependency>
                    <test-dependency>
                        <code-name-base>org.netbeans.modules.jellytools.platform</code-name-base>
                        <compile-dependency/>
                    </test-dependency>
                    <test-dependency>
                        <code-name-base>org.netbeans.modules.jemmy</code-name-base>
                        <compile-dependency/>
                    </test-dependency>
                    <test-dependency>
                        <code-name-base>org.netbeans.modules.nbjunit</code-name-base>
                        <compile-dependency/>
                    </test-dependency>
                </test-type>
                <test-type>
                    <name>qa-functional</name>
                    <test-dependency>
                        <code-name-base>org.netbeans.libs.junit4</code-name-base>
                        <compile-dependency/>
                    </test-dependency>
                    <test-dependency>
                        <code-name-base>org.netbeans.modules.jellytools.java</code-name-base>
                        <compile-dependency/>
                    </test-dependency>
                    <test-dependency>
                        <code-name-base>org.netbeans.modules.jellytools.platform</code-name-base>
                        <compile-dependency/>
                    </test-dependency>
                    <test-dependency>
                        <code-name-base>org.netbeans.modules.jemmy</code-name-base>
                        <compile-dependency/>
                    </test-dependency>
                    <test-dependency>
                        <code-name-base>org.netbeans.modules.nbjunit</code-name-base>
                        <recursive/>
                        <compile-dependency/>
                    </test-dependency>
                </test-type>
            </test-dependencies>
            <public-packages>
                <package>net.sf.sevenzipjbinding</package>
                <package>net.sf.sevenzipjbinding.impl</package>
                <package>net.sf.sevenzipjbinding.simple</package>
                <package>net.sf.sevenzipjbinding.simple.impl</package>
                <package>org.sleuthkit.autopsy.actions</package>
                <package>org.sleuthkit.autopsy.appservices</package>
                <package>org.sleuthkit.autopsy.casemodule</package>
                <package>org.sleuthkit.autopsy.casemodule.events</package>
                <package>org.sleuthkit.autopsy.casemodule.services</package>
                <package>org.sleuthkit.autopsy.contentviewers</package>
                <package>org.sleuthkit.autopsy.coordinationservice</package>
                <package>org.sleuthkit.autopsy.core</package>
                <package>org.sleuthkit.autopsy.core.events</package>
                <package>org.sleuthkit.autopsy.corecomponentinterfaces</package>
                <package>org.sleuthkit.autopsy.corecomponents</package>
                <package>org.sleuthkit.autopsy.coreutils</package>
                <package>org.sleuthkit.autopsy.datamodel</package>
                <package>org.sleuthkit.autopsy.datasourceprocessors</package>
                <package>org.sleuthkit.autopsy.directorytree</package>
                <package>org.sleuthkit.autopsy.events</package>
                <package>org.sleuthkit.autopsy.filesearch</package>
                <package>org.sleuthkit.autopsy.guiutils</package>
                <package>org.sleuthkit.autopsy.healthmonitor</package>
                <package>org.sleuthkit.autopsy.ingest</package>
                <package>org.sleuthkit.autopsy.keywordsearchservice</package>
                <package>org.sleuthkit.autopsy.menuactions</package>
                <package>org.sleuthkit.autopsy.modules.encryptiondetection</package>
                <package>org.sleuthkit.autopsy.modules.filetypeid</package>
                <package>org.sleuthkit.autopsy.modules.hashdatabase</package>
                <package>org.sleuthkit.autopsy.modules.vmextractor</package>
                <package>org.sleuthkit.autopsy.progress</package>
                <package>org.sleuthkit.autopsy.report</package>
                <package>org.sleuthkit.autopsy.tabulardatareader</package>
                <package>org.sleuthkit.datamodel</package>
            </public-packages>
            <class-path-extension>
                <runtime-relative-path>ext/jackcess-2.1.8.jar</runtime-relative-path>
                <binary-origin>release/modules/ext/jackcess-2.1.8.jar</binary-origin>
            </class-path-extension>
            <class-path-extension>
                <runtime-relative-path>ext/zookeeper-3.4.6.jar</runtime-relative-path>
                <binary-origin>release/modules/ext/zookeeper-3.4.6.jar</binary-origin>
            </class-path-extension>
            <class-path-extension>
                <runtime-relative-path>ext/jdom-2.0.5.jar</runtime-relative-path>
                <binary-origin>release/modules/ext/jdom-2.0.5.jar</binary-origin>
            </class-path-extension>
            <class-path-extension>
                <runtime-relative-path>ext/cxf-rt-transports-http-3.0.16.jar</runtime-relative-path>
                <binary-origin>release/modules/ext/cxf-rt-transports-http-3.0.16.jar</binary-origin>
            </class-path-extension>
            <class-path-extension>
                <runtime-relative-path>ext/commons-validator-1.6.jar</runtime-relative-path>
                <binary-origin>release/modules/ext/commons-validator-1.6.jar</binary-origin>
            </class-path-extension>
            <class-path-extension>
                <runtime-relative-path>ext/curator-framework-2.8.0.jar</runtime-relative-path>
                <binary-origin>release/modules/ext/curator-framework-2.8.0.jar</binary-origin>
            </class-path-extension>
            <class-path-extension>
                <runtime-relative-path>ext/bcprov-jdk15on-1.54.jar</runtime-relative-path>
                <binary-origin>release/modules/ext/bcprov-jdk15on-1.54.jar</binary-origin>
            </class-path-extension>
            <class-path-extension>
                <runtime-relative-path>ext/commons-compress-1.14.jar</runtime-relative-path>
                <binary-origin>release/modules/ext/commons-compress-1.14.jar</binary-origin>
            </class-path-extension>
            <class-path-extension>
                <runtime-relative-path>ext/fontbox-2.0.8.jar</runtime-relative-path>
                <binary-origin>release/modules/ext/fontbox-2.0.8.jar</binary-origin>
            </class-path-extension>
            <class-path-extension>
                <runtime-relative-path>ext/commons-dbcp2-2.1.1.jar</runtime-relative-path>
                <binary-origin>release\modules\ext\commons-dbcp2-2.1.1.jar</binary-origin>
            </class-path-extension>
            <class-path-extension>
                <runtime-relative-path>ext/jgraphx-v3.8.0.jar</runtime-relative-path>
                <binary-origin>release/modules/ext/jgraphx-v3.8.0.jar</binary-origin>
            </class-path-extension>
            <class-path-extension>
                <runtime-relative-path>ext/jython-standalone-2.7.0.jar</runtime-relative-path>
                <binary-origin>release/modules/ext/jython-standalone-2.7.0.jar</binary-origin>
            </class-path-extension>
            <class-path-extension>
                <runtime-relative-path>ext/sevenzipjbinding.jar</runtime-relative-path>
                <binary-origin>release/modules/ext/sevenzipjbinding.jar</binary-origin>
            </class-path-extension>
            <class-path-extension>
                <runtime-relative-path>ext/sleuthkit-postgresql-4.6.2.jar</runtime-relative-path>
                <binary-origin>release/modules/ext/sleuthkit-postgresql-4.6.2.jar</binary-origin>
            </class-path-extension>
            <class-path-extension>
                <runtime-relative-path>ext/mchange-commons-java-0.2.9.jar</runtime-relative-path>
                <binary-origin>release/modules/ext/mchange-commons-java-0.2.9.jar</binary-origin>
            </class-path-extension>
            <class-path-extension>
                <runtime-relative-path>ext/cxf-core-3.0.16.jar</runtime-relative-path>
                <binary-origin>release/modules/ext/cxf-core-3.0.16.jar</binary-origin>
            </class-path-extension>
            <class-path-extension>
                <runtime-relative-path>ext/javax.ws.rs-api-2.0.1.jar</runtime-relative-path>
                <binary-origin>release/modules/ext/javax.ws.rs-api-2.0.1.jar</binary-origin>
            </class-path-extension>
            <class-path-extension>
                <runtime-relative-path>ext/postgresql-9.4.1211.jre7.jar</runtime-relative-path>
                <binary-origin>release/modules/ext/postgresql-9.4.1211.jre7.jar</binary-origin>
            </class-path-extension>
            <class-path-extension>
                <runtime-relative-path>ext/curator-recipes-2.8.0.jar</runtime-relative-path>
                <binary-origin>release/modules/ext/curator-recipes-2.8.0.jar</binary-origin>
            </class-path-extension>
            <class-path-extension>
                <runtime-relative-path>ext/metadata-extractor-2.10.1.jar</runtime-relative-path>
                <binary-origin>release/modules/ext/metadata-extractor-2.10.1.jar</binary-origin>
            </class-path-extension>
            <class-path-extension>
                <runtime-relative-path>ext/tika-core-1.17.jar</runtime-relative-path>
                <binary-origin>release/modules/ext/tika-core-1.17.jar</binary-origin>
            </class-path-extension>
            <class-path-extension>
                <runtime-relative-path>ext/StixLib.jar</runtime-relative-path>
                <binary-origin>release/modules/ext/StixLib.jar</binary-origin>
            </class-path-extension>
            <class-path-extension>
                <runtime-relative-path>ext/curator-client-2.8.0.jar</runtime-relative-path>
                <binary-origin>release/modules/ext/curator-client-2.8.0.jar</binary-origin>
            </class-path-extension>
            <class-path-extension>
                <runtime-relative-path>ext/cxf-rt-frontend-jaxrs-3.0.16.jar</runtime-relative-path>
                <binary-origin>release/modules/ext/cxf-rt-frontend-jaxrs-3.0.16.jar</binary-origin>
            </class-path-extension>
            <class-path-extension>
                <runtime-relative-path>ext/pdfbox-tools-2.0.8.jar</runtime-relative-path>
                <binary-origin>release/modules/ext/pdfbox-tools-2.0.8.jar</binary-origin>
            </class-path-extension>
            <class-path-extension>
                <runtime-relative-path>ext/tika-parsers-1.17.jar</runtime-relative-path>
                <binary-origin>release/modules/ext/tika-parsers-1.17.jar</binary-origin>
            </class-path-extension>
            <class-path-extension>
                <runtime-relative-path>ext/sqlite-jdbc-3.8.11.jar</runtime-relative-path>
                <binary-origin>release\modules\ext\sqlite-jdbc-3.8.11.jar</binary-origin>
            </class-path-extension>
            <class-path-extension>
                <runtime-relative-path>ext/activemq-all-5.11.1.jar</runtime-relative-path>
                <binary-origin>release/modules/ext/activemq-all-5.11.1.jar</binary-origin>
            </class-path-extension>
            <class-path-extension>
                <runtime-relative-path>ext/xz-1.6.jar</runtime-relative-path>
                <binary-origin>release/modules/ext/xz-1.6.jar</binary-origin>
            </class-path-extension>
            <class-path-extension>
                <runtime-relative-path>ext/Rejistry-1.0-SNAPSHOT.jar</runtime-relative-path>
                <binary-origin>release/modules/ext/Rejistry-1.0-SNAPSHOT.jar</binary-origin>
            </class-path-extension>
            <class-path-extension>
                <runtime-relative-path>ext/dd-plist-1.20.jar</runtime-relative-path>
                <binary-origin>release/modules/ext/dd-plist-1.20.jar</binary-origin>
            </class-path-extension>
            <class-path-extension>
                <runtime-relative-path>ext/jempbox-1.8.13.jar</runtime-relative-path>
                <binary-origin>release/modules/ext/jempbox-1.8.13.jar</binary-origin>
            </class-path-extension>
            <class-path-extension>
                <runtime-relative-path>ext/cxf-rt-rs-client-3.0.16.jar</runtime-relative-path>
                <binary-origin>release/modules/ext/cxf-rt-rs-client-3.0.16.jar</binary-origin>
            </class-path-extension>
            <class-path-extension>
                <runtime-relative-path>ext/sevenzipjbinding-AllPlatforms.jar</runtime-relative-path>
                <binary-origin>release/modules/ext/sevenzipjbinding-AllPlatforms.jar</binary-origin>
            </class-path-extension>
            <class-path-extension>
                <runtime-relative-path>ext/commons-pool2-2.4.2.jar</runtime-relative-path>
                <binary-origin>release\modules\ext\commons-pool2-2.4.2.jar</binary-origin>
            </class-path-extension>
            <class-path-extension>
                <runtime-relative-path>ext/jackcess-encrypt-2.1.2.jar</runtime-relative-path>
                <binary-origin>release/modules/ext/jackcess-encrypt-2.1.2.jar</binary-origin>
            </class-path-extension>
            <class-path-extension>
                <runtime-relative-path>ext/jsoup-1.10.3.jar</runtime-relative-path>
                <binary-origin>release/modules/ext/jsoup-1.10.3.jar</binary-origin>
            </class-path-extension>
            <class-path-extension>
                <runtime-relative-path>ext/jdom-2.0.5-contrib.jar</runtime-relative-path>
                <binary-origin>release/modules/ext/jdom-2.0.5-contrib.jar</binary-origin>
            </class-path-extension>
            <class-path-extension>
                <runtime-relative-path>ext/SparseBitSet-1.1.jar</runtime-relative-path>
                <binary-origin>release/modules/ext/SparseBitSet-1.1.jar</binary-origin>
            </class-path-extension>
            <class-path-extension>
<<<<<<< HEAD
=======
                <runtime-relative-path>ext/xlsx-streamer-1.2.1.jar</runtime-relative-path>
                <binary-origin>release/modules/ext/xlsx-streamer-1.2.1.jar</binary-origin>
            </class-path-extension>
            <class-path-extension>
>>>>>>> 8dcb97dc
                <runtime-relative-path>ext/pdfbox-2.0.8.jar</runtime-relative-path>
                <binary-origin>release/modules/ext/pdfbox-2.0.8.jar</binary-origin>
            </class-path-extension>
            <class-path-extension>
                <runtime-relative-path>ext/c3p0-0.9.5.jar</runtime-relative-path>
                <binary-origin>release/modules/ext/c3p0-0.9.5.jar</binary-origin>
            </class-path-extension>
            <class-path-extension>
                <runtime-relative-path>ext/xmpcore-5.1.3.jar</runtime-relative-path>
                <binary-origin>release/modules/ext/xmpcore-5.1.3.jar</binary-origin>
            </class-path-extension>
        </data>
    </configuration>
</project><|MERGE_RESOLUTION|>--- conflicted
+++ resolved
@@ -497,13 +497,10 @@
                 <binary-origin>release/modules/ext/SparseBitSet-1.1.jar</binary-origin>
             </class-path-extension>
             <class-path-extension>
-<<<<<<< HEAD
-=======
                 <runtime-relative-path>ext/xlsx-streamer-1.2.1.jar</runtime-relative-path>
                 <binary-origin>release/modules/ext/xlsx-streamer-1.2.1.jar</binary-origin>
             </class-path-extension>
             <class-path-extension>
->>>>>>> 8dcb97dc
                 <runtime-relative-path>ext/pdfbox-2.0.8.jar</runtime-relative-path>
                 <binary-origin>release/modules/ext/pdfbox-2.0.8.jar</binary-origin>
             </class-path-extension>
