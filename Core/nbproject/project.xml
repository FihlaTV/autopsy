<?xml version="1.0" encoding="UTF-8"?>
<project xmlns="http://www.netbeans.org/ns/project/1">
    <type>org.netbeans.modules.apisupport.project</type>
    <configuration>
        <data xmlns="http://www.netbeans.org/ns/nb-module-project/3">
            <code-name-base>org.sleuthkit.autopsy.core</code-name-base>
            <suite-component/>
            <module-dependencies>
                <dependency>
                    <code-name-base>org.jdesktop.beansbinding</code-name-base>
                    <build-prerequisite/>
                    <compile-dependency/>
                    <run-dependency>
                        <release-version>1</release-version>
                        <specification-version>1.27.1.121</specification-version>
                    </run-dependency>
                </dependency>
                <dependency>
                    <code-name-base>org.jdesktop.layout</code-name-base>
                    <build-prerequisite/>
                    <compile-dependency/>
                    <run-dependency>
                        <release-version>1</release-version>
                        <specification-version>1.33.1</specification-version>
                    </run-dependency>
                </dependency>
                <dependency>
                    <code-name-base>org.netbeans.api.progress</code-name-base>
                    <build-prerequisite/>
                    <compile-dependency/>
                    <run-dependency>
                        <release-version>1</release-version>
                        <specification-version>1.28.1</specification-version>
                    </run-dependency>
                </dependency>
                <dependency>
                    <code-name-base>org.netbeans.api.progress.compat8</code-name-base>
                    <build-prerequisite/>
                    <compile-dependency/>
                    <run-dependency>
                        <specification-version>1.46.1</specification-version>
                    </run-dependency>
                </dependency>
                <dependency>
                    <code-name-base>org.netbeans.api.progress.nb</code-name-base>
                    <build-prerequisite/>
                    <compile-dependency/>
                    <run-dependency>
                        <specification-version>1.46.1</specification-version>
                    </run-dependency>
                </dependency>
                <dependency>
                    <code-name-base>org.netbeans.api.templates</code-name-base>
                    <build-prerequisite/>
                    <compile-dependency/>
                    <run-dependency>
                        <specification-version>1.6.1</specification-version>
                    </run-dependency>
                </dependency>
                <dependency>
                    <code-name-base>org.netbeans.core</code-name-base>
                    <build-prerequisite/>
                    <compile-dependency/>
                    <run-dependency>
                        <release-version>2</release-version>
                        <implementation-version/>
                    </run-dependency>
                </dependency>
                <dependency>
                    <code-name-base>org.netbeans.modules.options.api</code-name-base>
                    <build-prerequisite/>
                    <compile-dependency/>
                    <run-dependency>
                        <release-version>1</release-version>
                        <specification-version>1.26.1</specification-version>
                    </run-dependency>
                </dependency>
                <dependency>
                    <code-name-base>org.netbeans.modules.sendopts</code-name-base>
                    <build-prerequisite/>
                    <compile-dependency/>
                    <run-dependency>
                        <release-version>2</release-version>
                        <specification-version>2.25.1</specification-version>
                    </run-dependency>
                </dependency>
                <dependency>
                    <code-name-base>org.netbeans.modules.settings</code-name-base>
                    <build-prerequisite/>
                    <compile-dependency/>
                    <run-dependency>
                        <release-version>1</release-version>
                        <specification-version>1.35.1</specification-version>
                    </run-dependency>
                </dependency>
                <dependency>
                    <code-name-base>org.netbeans.spi.quicksearch</code-name-base>
                    <build-prerequisite/>
                    <compile-dependency/>
                    <run-dependency>
                        <specification-version>1.14.1</specification-version>
                    </run-dependency>
                </dependency>
                <dependency>
                    <code-name-base>org.netbeans.swing.outline</code-name-base>
                    <build-prerequisite/>
                    <compile-dependency/>
                    <run-dependency>
                        <specification-version>1.20.1</specification-version>
                    </run-dependency>
                </dependency>
                <dependency>
                    <code-name-base>org.netbeans.swing.plaf</code-name-base>
                    <build-prerequisite/>
                    <compile-dependency/>
                    <run-dependency>
                        <specification-version>1.25.1</specification-version>
                    </run-dependency>
                </dependency>
                <dependency>
                    <code-name-base>org.netbeans.swing.tabcontrol</code-name-base>
                    <build-prerequisite/>
                    <compile-dependency/>
                    <run-dependency>
                        <specification-version>1.36.1</specification-version>
                    </run-dependency>
                </dependency>
                <dependency>
                    <code-name-base>org.openide.actions</code-name-base>
                    <build-prerequisite/>
                    <compile-dependency/>
                    <run-dependency>
                        <specification-version>6.26.1</specification-version>
                    </run-dependency>
                </dependency>
                <dependency>
                    <code-name-base>org.openide.awt</code-name-base>
                    <build-prerequisite/>
                    <compile-dependency/>
                    <run-dependency>
                        <specification-version>7.46.1</specification-version>
                    </run-dependency>
                </dependency>
                <dependency>
                    <code-name-base>org.openide.dialogs</code-name-base>
                    <build-prerequisite/>
                    <compile-dependency/>
                    <run-dependency>
                        <specification-version>7.25.1</specification-version>
                    </run-dependency>
                </dependency>
                <dependency>
                    <code-name-base>org.openide.explorer</code-name-base>
                    <build-prerequisite/>
                    <compile-dependency/>
                    <run-dependency>
                        <specification-version>6.45.1</specification-version>
                    </run-dependency>
                </dependency>
                <dependency>
                    <code-name-base>org.openide.filesystems</code-name-base>
                    <build-prerequisite/>
                    <compile-dependency/>
                    <run-dependency>
                        <specification-version>7.62.1</specification-version>
                    </run-dependency>
                </dependency>
                <dependency>
                    <code-name-base>org.openide.filesystems.compat8</code-name-base>
                    <build-prerequisite/>
                    <compile-dependency/>
                    <run-dependency>
                        <specification-version>9.7.1</specification-version>
                    </run-dependency>
                </dependency>
                <dependency>
                    <code-name-base>org.openide.filesystems.nb</code-name-base>
                    <build-prerequisite/>
                    <compile-dependency/>
                    <run-dependency>
                        <specification-version>9.7.1</specification-version>
                    </run-dependency>
                </dependency>
                <dependency>
                    <code-name-base>org.openide.loaders</code-name-base>
                    <build-prerequisite/>
                    <compile-dependency/>
                    <run-dependency>
                        <specification-version>7.63.2</specification-version>
                    </run-dependency>
                </dependency>
                <dependency>
                    <code-name-base>org.openide.modules</code-name-base>
                    <build-prerequisite/>
                    <compile-dependency/>
                    <run-dependency>
                        <specification-version>7.32.1</specification-version>
                    </run-dependency>
                </dependency>
                <dependency>
                    <code-name-base>org.openide.nodes</code-name-base>
                    <build-prerequisite/>
                    <compile-dependency/>
                    <run-dependency>
                        <specification-version>7.28.1</specification-version>
                    </run-dependency>
                </dependency>
                <dependency>
                    <code-name-base>org.openide.text</code-name-base>
                    <build-prerequisite/>
                    <compile-dependency/>
                    <run-dependency>
                        <specification-version>6.49.1</specification-version>
                    </run-dependency>
                </dependency>
                <dependency>
                    <code-name-base>org.openide.util</code-name-base>
                    <build-prerequisite/>
                    <compile-dependency/>
                    <run-dependency>
                        <specification-version>8.25.1</specification-version>
                    </run-dependency>
                </dependency>
                <dependency>
                    <code-name-base>org.openide.util.lookup</code-name-base>
                    <build-prerequisite/>
                    <compile-dependency/>
                    <run-dependency>
                        <specification-version>8.15.1</specification-version>
                    </run-dependency>
                </dependency>
                <dependency>
                    <code-name-base>org.openide.util.ui</code-name-base>
                    <build-prerequisite/>
                    <compile-dependency/>
                    <run-dependency>
                        <specification-version>9.4.1</specification-version>
                    </run-dependency>
                </dependency>
                <dependency>
                    <code-name-base>org.openide.windows</code-name-base>
                    <build-prerequisite/>
                    <compile-dependency/>
                    <run-dependency>
                        <specification-version>6.55.1</specification-version>
                    </run-dependency>
                </dependency>
                <dependency>
                    <code-name-base>org.sleuthkit.autopsy.corelibs</code-name-base>
                    <build-prerequisite/>
                    <compile-dependency/>
                    <run-dependency>
                        <release-version>3</release-version>
                        <specification-version>1.1</specification-version>
                    </run-dependency>
                </dependency>
            </module-dependencies>
            <test-dependencies>
                <test-type>
                    <name>unit</name>
                    <test-dependency>
                        <code-name-base>org.netbeans.libs.junit4</code-name-base>
                        <compile-dependency/>
                    </test-dependency>
                    <test-dependency>
                        <code-name-base>org.netbeans.modules.jellytools.java</code-name-base>
                        <compile-dependency/>
                    </test-dependency>
                    <test-dependency>
                        <code-name-base>org.netbeans.modules.jellytools.platform</code-name-base>
                        <compile-dependency/>
                    </test-dependency>
                    <test-dependency>
                        <code-name-base>org.netbeans.modules.jemmy</code-name-base>
                        <compile-dependency/>
                    </test-dependency>
                    <test-dependency>
                        <code-name-base>org.netbeans.modules.nbjunit</code-name-base>
                        <compile-dependency/>
                    </test-dependency>
                </test-type>
                <test-type>
                    <name>qa-functional</name>
                    <test-dependency>
                        <code-name-base>org.netbeans.libs.junit4</code-name-base>
                        <compile-dependency/>
                    </test-dependency>
                    <test-dependency>
                        <code-name-base>org.netbeans.modules.jellytools.java</code-name-base>
                        <compile-dependency/>
                    </test-dependency>
                    <test-dependency>
                        <code-name-base>org.netbeans.modules.jellytools.platform</code-name-base>
                        <compile-dependency/>
                    </test-dependency>
                    <test-dependency>
                        <code-name-base>org.netbeans.modules.jemmy</code-name-base>
                        <compile-dependency/>
                    </test-dependency>
                    <test-dependency>
                        <code-name-base>org.netbeans.modules.nbjunit</code-name-base>
                        <recursive/>
                        <compile-dependency/>
                    </test-dependency>
                </test-type>
            </test-dependencies>
            <public-packages>
                <package>net.sf.sevenzipjbinding</package>
                <package>net.sf.sevenzipjbinding.impl</package>
                <package>net.sf.sevenzipjbinding.simple</package>
                <package>net.sf.sevenzipjbinding.simple.impl</package>
                <package>org.sleuthkit.autopsy.actions</package>
                <package>org.sleuthkit.autopsy.appservices</package>
                <package>org.sleuthkit.autopsy.casemodule</package>
                <package>org.sleuthkit.autopsy.casemodule.events</package>
                <package>org.sleuthkit.autopsy.casemodule.services</package>
                <package>org.sleuthkit.autopsy.contentviewers</package>
                <package>org.sleuthkit.autopsy.coordinationservice</package>
                <package>org.sleuthkit.autopsy.core</package>
                <package>org.sleuthkit.autopsy.core.events</package>
                <package>org.sleuthkit.autopsy.corecomponentinterfaces</package>
                <package>org.sleuthkit.autopsy.corecomponents</package>
                <package>org.sleuthkit.autopsy.coreutils</package>
                <package>org.sleuthkit.autopsy.datamodel</package>
                <package>org.sleuthkit.autopsy.datasourceprocessors</package>
                <package>org.sleuthkit.autopsy.directorytree</package>
                <package>org.sleuthkit.autopsy.events</package>
                <package>org.sleuthkit.autopsy.filesearch</package>
                <package>org.sleuthkit.autopsy.guiutils</package>
                <package>org.sleuthkit.autopsy.healthmonitor</package>
                <package>org.sleuthkit.autopsy.ingest</package>
                <package>org.sleuthkit.autopsy.keywordsearchservice</package>
                <package>org.sleuthkit.autopsy.menuactions</package>
                <package>org.sleuthkit.autopsy.modules.encryptiondetection</package>
                <package>org.sleuthkit.autopsy.modules.filetypeid</package>
                <package>org.sleuthkit.autopsy.modules.hashdatabase</package>
                <package>org.sleuthkit.autopsy.modules.vmextractor</package>
                <package>org.sleuthkit.autopsy.progress</package>
                <package>org.sleuthkit.autopsy.report</package>
                <package>org.sleuthkit.datamodel</package>
            </public-packages>
            <class-path-extension>
                <runtime-relative-path>ext/zookeeper-3.4.6.jar</runtime-relative-path>
                <binary-origin>release/modules/ext/zookeeper-3.4.6.jar</binary-origin>
            </class-path-extension>
            <class-path-extension>
                <runtime-relative-path>ext/jdom-2.0.5.jar</runtime-relative-path>
                <binary-origin>release/modules/ext/jdom-2.0.5.jar</binary-origin>
            </class-path-extension>
            <class-path-extension>
                <runtime-relative-path>ext/sleuthkit-postgresql-4.6.1.jar</runtime-relative-path>
                <binary-origin>release/modules/ext/sleuthkit-postgresql-4.6.1.jar</binary-origin>
            </class-path-extension>
            <class-path-extension>
                <runtime-relative-path>ext/opencv-248.jar</runtime-relative-path>
                <binary-origin>release/modules/ext/opencv-248.jar</binary-origin>
            </class-path-extension>
            <class-path-extension>
                <runtime-relative-path>ext/curator-framework-2.8.0.jar</runtime-relative-path>
                <binary-origin>release/modules/ext/curator-framework-2.8.0.jar</binary-origin>
            </class-path-extension>
            <class-path-extension>
                <runtime-relative-path>ext/commons-dbcp2-2.1.1.jar</runtime-relative-path>
                <binary-origin>release/modules/ext/commons-dbcp2-2.1.1.jar</binary-origin>
            </class-path-extension>
            <class-path-extension>
                <runtime-relative-path>ext/jgraphx-v3.8.0.jar</runtime-relative-path>
                <binary-origin>release/modules/ext/jgraphx-v3.8.0.jar</binary-origin>
            </class-path-extension>
            <class-path-extension>
                <runtime-relative-path>ext/commons-compress-1.14.jar</runtime-relative-path>
                <binary-origin>release/modules/ext/commons-compress-1.14.jar</binary-origin>
            </class-path-extension>
            <class-path-extension>
                <runtime-relative-path>ext/commons-dbcp2-2.1.1.jar</runtime-relative-path>
                <binary-origin>release\modules\ext\commons-dbcp2-2.1.1.jar</binary-origin>
            </class-path-extension>
            <class-path-extension>
                <runtime-relative-path>ext/jython-standalone-2.7.0.jar</runtime-relative-path>
                <binary-origin>release/modules/ext/jython-standalone-2.7.0.jar</binary-origin>
            </class-path-extension>
            <class-path-extension>
                <runtime-relative-path>ext/sevenzipjbinding.jar</runtime-relative-path>
                <binary-origin>release/modules/ext/sevenzipjbinding.jar</binary-origin>
            </class-path-extension>
            <class-path-extension>
                <runtime-relative-path>ext/mchange-commons-java-0.2.9.jar</runtime-relative-path>
                <binary-origin>release/modules/ext/mchange-commons-java-0.2.9.jar</binary-origin>
            </class-path-extension>
            <class-path-extension>
                <runtime-relative-path>ext/postgresql-9.4.1211.jre7.jar</runtime-relative-path>
                <binary-origin>release/modules/ext/postgresql-9.4.1211.jre7.jar</binary-origin>
            </class-path-extension>
            <class-path-extension>
                <runtime-relative-path>ext/curator-recipes-2.8.0.jar</runtime-relative-path>
                <binary-origin>release/modules/ext/curator-recipes-2.8.0.jar</binary-origin>
            </class-path-extension>
            <class-path-extension>
                <runtime-relative-path>ext/metadata-extractor-2.10.1.jar</runtime-relative-path>
                <binary-origin>release/modules/ext/metadata-extractor-2.10.1.jar</binary-origin>
            </class-path-extension>
            <class-path-extension>
                <runtime-relative-path>ext/tika-core-1.17.jar</runtime-relative-path>
                <binary-origin>release/modules/ext/tika-core-1.17.jar</binary-origin>
            </class-path-extension>
            <class-path-extension>
                <runtime-relative-path>ext/StixLib.jar</runtime-relative-path>
                <binary-origin>release/modules/ext/StixLib.jar</binary-origin>
            </class-path-extension>
            <class-path-extension>
                <runtime-relative-path>ext/curator-client-2.8.0.jar</runtime-relative-path>
                <binary-origin>release/modules/ext/curator-client-2.8.0.jar</binary-origin>
            </class-path-extension>
            <class-path-extension>
<<<<<<< HEAD
                <runtime-relative-path>ext/bcprov-jdk15on-1.54.jar</runtime-relative-path>
                <binary-origin>release/modules/ext/bcprov-jdk15on-1.54.jar</binary-origin>
            </class-path-extension>
            <class-path-extension>
                <runtime-relative-path>ext/jackcess-2.1.8.jar</runtime-relative-path>
                <binary-origin>release/modules/ext/jackcess-2.1.8.jar</binary-origin>
            </class-path-extension>
            <class-path-extension>
                <runtime-relative-path>ext/jackcess-encrypt-2.1.2.jar</runtime-relative-path>
                <binary-origin>release/modules/ext/jackcess-encrypt-2.1.2.jar</binary-origin>
            </class-path-extension>
            <class-path-extension>
=======
>>>>>>> 08b0c7b4
                <runtime-relative-path>ext/jempbox-1.8.13.jar</runtime-relative-path>
                <binary-origin>release/modules/ext/jempbox-1.8.13.jar</binary-origin>
            </class-path-extension>
            <class-path-extension>
                <runtime-relative-path>ext/javax.ws.rs-api-2.0.1.jar</runtime-relative-path>
                <binary-origin>release/modules/ext/javax.ws.rs-api-2.0.1.jar</binary-origin>
            </class-path-extension>
            <class-path-extension>
                <runtime-relative-path>ext/cxf-rt-rs-client-3.0.16.jar</runtime-relative-path>
                <binary-origin>release/modules/ext/cxf-rt-rs-client-3.0.16.jar</binary-origin>
            </class-path-extension>
            <class-path-extension>
                <runtime-relative-path>ext/cxf-rt-transports-http-3.0.16.jar</runtime-relative-path>
                <binary-origin>release/modules/ext/cxf-rt-transports-http-3.0.16.jar</binary-origin>
            </class-path-extension>
            <class-path-extension>
                <runtime-relative-path>ext/cxf-core-3.0.16.jar</runtime-relative-path>
                <binary-origin>release/modules/ext/cxf-core-3.0.16.jar</binary-origin>
            </class-path-extension>
            <class-path-extension>
                <runtime-relative-path>ext/cxf-rt-frontend-jaxrs-3.0.16.jar</runtime-relative-path>
                <binary-origin>release/modules/ext/cxf-rt-frontend-jaxrs-3.0.16.jar</binary-origin>
            </class-path-extension>
            <class-path-extension>
                <runtime-relative-path>ext/tika-parsers-1.17.jar</runtime-relative-path>
                <binary-origin>release/modules/ext/tika-parsers-1.17.jar</binary-origin>
            </class-path-extension>
            <class-path-extension>
                <runtime-relative-path>ext/fontbox-2.0.8.jar</runtime-relative-path>
                <binary-origin>release/modules/ext/fontbox-2.0.8.jar</binary-origin>
            </class-path-extension>
            <class-path-extension>
                <runtime-relative-path>ext/pdfbox-2.0.8.jar</runtime-relative-path>
                <binary-origin>release/modules/ext/pdfbox-2.0.8.jar</binary-origin>
            </class-path-extension>
            <class-path-extension>
                <runtime-relative-path>ext/pdfbox-tools-2.0.8.jar</runtime-relative-path>
                <binary-origin>release/modules/ext/pdfbox-tools-2.0.8.jar</binary-origin>
            </class-path-extension>
            <class-path-extension>
                <runtime-relative-path>ext/sqlite-jdbc-3.8.11.jar</runtime-relative-path>
                <binary-origin>release/modules/ext/sqlite-jdbc-3.8.11.jar</binary-origin>
            </class-path-extension>
            <class-path-extension>
                <runtime-relative-path>ext/activemq-all-5.11.1.jar</runtime-relative-path>
                <binary-origin>release/modules/ext/activemq-all-5.11.1.jar</binary-origin>
            </class-path-extension>
            <class-path-extension>
                <runtime-relative-path>ext/xz-1.6.jar</runtime-relative-path>
                <binary-origin>release/modules/ext/xz-1.6.jar</binary-origin>
            </class-path-extension>
            <class-path-extension>
                <runtime-relative-path>ext/Rejistry-1.0-SNAPSHOT.jar</runtime-relative-path>
                <binary-origin>release/modules/ext/Rejistry-1.0-SNAPSHOT.jar</binary-origin>
            </class-path-extension>
            <class-path-extension>
                <runtime-relative-path>ext/dd-plist-1.20.jar</runtime-relative-path>
                <binary-origin>release/modules/ext/dd-plist-1.20.jar</binary-origin>
            </class-path-extension>
            <class-path-extension>
                <runtime-relative-path>ext/sevenzipjbinding-AllPlatforms.jar</runtime-relative-path>
                <binary-origin>release/modules/ext/sevenzipjbinding-AllPlatforms.jar</binary-origin>
            </class-path-extension>
            <class-path-extension>
                <runtime-relative-path>ext/commons-pool2-2.4.2.jar</runtime-relative-path>
                <binary-origin>release\modules\ext\commons-pool2-2.4.2.jar</binary-origin>
            </class-path-extension>
            <class-path-extension>
                <runtime-relative-path>ext/jsoup-1.10.3.jar</runtime-relative-path>
                <binary-origin>release/modules/ext/jsoup-1.10.3.jar</binary-origin>
            </class-path-extension>
            <class-path-extension>
                <runtime-relative-path>ext/jdom-2.0.5-contrib.jar</runtime-relative-path>
                <binary-origin>release/modules/ext/jdom-2.0.5-contrib.jar</binary-origin>
            </class-path-extension>
            <class-path-extension>
                <runtime-relative-path>ext/c3p0-0.9.5.jar</runtime-relative-path>
                <binary-origin>release/modules/ext/c3p0-0.9.5.jar</binary-origin>
            </class-path-extension>
            <class-path-extension>
                <runtime-relative-path>ext/xmpcore-5.1.3.jar</runtime-relative-path>
                <binary-origin>release/modules/ext/xmpcore-5.1.3.jar</binary-origin>
            </class-path-extension>
        </data>
    </configuration>
</project><|MERGE_RESOLUTION|>--- conflicted
+++ resolved
@@ -412,7 +412,6 @@
                 <binary-origin>release/modules/ext/curator-client-2.8.0.jar</binary-origin>
             </class-path-extension>
             <class-path-extension>
-<<<<<<< HEAD
                 <runtime-relative-path>ext/bcprov-jdk15on-1.54.jar</runtime-relative-path>
                 <binary-origin>release/modules/ext/bcprov-jdk15on-1.54.jar</binary-origin>
             </class-path-extension>
@@ -425,8 +424,6 @@
                 <binary-origin>release/modules/ext/jackcess-encrypt-2.1.2.jar</binary-origin>
             </class-path-extension>
             <class-path-extension>
-=======
->>>>>>> 08b0c7b4
                 <runtime-relative-path>ext/jempbox-1.8.13.jar</runtime-relative-path>
                 <binary-origin>release/modules/ext/jempbox-1.8.13.jar</binary-origin>
             </class-path-extension>
