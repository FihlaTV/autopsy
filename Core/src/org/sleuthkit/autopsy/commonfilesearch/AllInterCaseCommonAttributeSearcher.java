--- conflicted
+++ resolved
@@ -54,19 +54,8 @@
     @Override
     public CommonAttributeCountSearchResults findMatchesByCount() throws TskCoreException, NoCurrentCaseException, SQLException, EamDbException {
         InterCaseSearchResultsProcessor eamDbAttrInst = new InterCaseSearchResultsProcessor(corAttrType);
-<<<<<<< HEAD
-        Map<Integer, CommonAttributeValueList> interCaseCommonFiles = eamDbAttrInst.findInterCaseCommonAttributeValues(Case.getCurrentCase());
+        Map<Integer, CommonAttributeValueList> interCaseCommonFiles = eamDbAttrInst.findInterCaseValuesByCount(Case.getCurrentCase());
         Set<String> mimeTypesToFilterOn = getMimeTypesToFilterOn();
-        return new CommonAttributeSearchResults(interCaseCommonFiles, this.frequencyPercentageThreshold, this.corAttrType, mimeTypesToFilterOn);
-=======
-        Map<Integer, CommonAttributeValueList> interCaseCommonFiles = eamDbAttrInst.findInterCaseValuesByCount(Case.getCurrentCase());
-        Set<String> mimeTypesToFilterOn = new HashSet<>();
-        if (isFilterByMedia()) {
-            mimeTypesToFilterOn.addAll(MEDIA_PICS_VIDEO_MIME_TYPES);
-        }
-        if (isFilterByDoc()) {
-            mimeTypesToFilterOn.addAll(TEXT_FILES_MIME_TYPES);
-        }
         return new CommonAttributeCountSearchResults(interCaseCommonFiles, this.frequencyPercentageThreshold, this.corAttrType, mimeTypesToFilterOn);
     }
 
@@ -74,15 +63,8 @@
     public CommonAttributeCaseSearchResults findMatchesByCase() throws TskCoreException, NoCurrentCaseException, SQLException, EamDbException {
         InterCaseSearchResultsProcessor eamDbAttrInst = new InterCaseSearchResultsProcessor(corAttrType);
         Map<String, Map<String, CommonAttributeValueList>> interCaseCommonFiles = eamDbAttrInst.findInterCaseValuesByCase(Case.getCurrentCase());
-        Set<String> mimeTypesToFilterOn = new HashSet<>();
-        if (isFilterByMedia()) {
-            mimeTypesToFilterOn.addAll(MEDIA_PICS_VIDEO_MIME_TYPES);
-        }
-        if (isFilterByDoc()) {
-            mimeTypesToFilterOn.addAll(TEXT_FILES_MIME_TYPES);
-        }
+        Set<String> mimeTypesToFilterOn = getMimeTypesToFilterOn();
         return new CommonAttributeCaseSearchResults(interCaseCommonFiles, this.frequencyPercentageThreshold, this.corAttrType, mimeTypesToFilterOn);
->>>>>>> 0a889265
     }
 
     @NbBundle.Messages({
