                                    /*
 * Autopsy Forensic Browser
 *
 * Copyright 2014 Basis Technology Corp.
 * Contact: carrier <at> sleuthkit <dot> org
 *
 * Licensed under the Apache License, Version 2.0 (the "License");
 * you may not use this file except in compliance with the License.
 * You may obtain a copy of the License at
 *
 *     http://www.apache.org/licenses/LICENSE-2.0
 *
 * Unless required by applicable law or agreed to in writing, software
 * distributed under the License is distributed on an "AS IS" BASIS,
 * WITHOUT WARRANTIES OR CONDITIONS OF ANY KIND, either express or implied.
 * See the License for the specific language governing permissions and
 * limitations under the License.
 */
package org.sleuthkit.autopsy.modules.android;

import java.io.File;
import java.io.IOException;
import java.sql.Connection;
import java.sql.DriverManager;
import java.util.ArrayList;
import java.util.List;
import java.util.logging.Level;

import org.openide.util.NbBundle;
import org.sleuthkit.autopsy.casemodule.Case;
import org.sleuthkit.autopsy.casemodule.services.FileManager;
import org.sleuthkit.autopsy.coreutils.Logger;
import org.sleuthkit.autopsy.datamodel.ContentUtils;
import org.sleuthkit.autopsy.ingest.DataSourceIngestModuleProgress;
import org.sleuthkit.autopsy.ingest.IngestModule;
import org.sleuthkit.datamodel.Content;
import org.sleuthkit.autopsy.ingest.DataSourceIngestModule;
import org.sleuthkit.autopsy.ingest.IngestJobContext;
import org.sleuthkit.autopsy.ingest.IngestMessage;
import org.sleuthkit.autopsy.ingest.IngestServices;
import org.sleuthkit.datamodel.AbstractFile;
import org.sleuthkit.datamodel.TskCoreException;

class AndroidIngestModule implements DataSourceIngestModule {

    private IngestJobContext context = null;
    private static final Logger logger = Logger.getLogger(AndroidIngestModule.class.getName());
    private final IngestServices services = IngestServices.getInstance();

    @Override
    public void startUp(IngestJobContext context) throws IngestModule.IngestModuleException {
        this.context = context;
    }

    @Override
    public IngestModule.ProcessResult process(Content dataSource, DataSourceIngestModuleProgress progressBar) {
        services.postMessage(IngestMessage.createMessage(IngestMessage.MessageType.INFO, AndroidModuleFactory.getModuleName(),
                NbBundle.getMessage(this.getClass(),
                        "AndroidIngestModule.processing.startedAnalysis")));

        ArrayList<String> errors = new ArrayList<>();
        progressBar.switchToDeterminate(9);
        FileManager fileManager = Case.getCurrentCase().getServices().getFileManager();
        List<AndroidAnalyzer> listOfAndroidAnalyzer = new ArrayList<>();

        listOfAndroidAnalyzer.add(new BrowserLocationAnalyzer());
        listOfAndroidAnalyzer.add(new CacheLocationAnalyzer());
        listOfAndroidAnalyzer.add(new CallLogAnalyzer());
        listOfAndroidAnalyzer.add(new ContactAnalyzer());
        listOfAndroidAnalyzer.add(new GoogleMapLocationAnalyzer());
        listOfAndroidAnalyzer.add(new TangoMessageAnalyzer());
        listOfAndroidAnalyzer.add(new TextMessageAnalyzer());
        listOfAndroidAnalyzer.add(new WWFMessageAnalyzer());
        
        progressBar.switchToDeterminate(listOfAndroidAnalyzer.size());
        int i = 0;
        
        for (AndroidAnalyzer androidAnalyzer : listOfAndroidAnalyzer) {
            try {
                List<AbstractFile> listOfDBAbstractFiles = new ArrayList<>();
                for(String databaseName : androidAnalyzer.getDatabaseNames()) {
                    listOfDBAbstractFiles.addAll(fileManager.findFiles(dataSource, databaseName));
                }
                for (AbstractFile dBAbstractFile : listOfDBAbstractFiles) {
                    if (dBAbstractFile.getSize() > 0) {
                        File jFile = new File(Case.getCurrentCase().getTempDirectory(), dBAbstractFile.getName());
                        ContentUtils.writeToFile(dBAbstractFile, jFile);
                        try {
                            if (androidAnalyzer.parsesDB()) {
                                String databasePath = jFile.toString();
                                //androidAnalyzer.findInDB(jFile.toString(), dBAbstractFile);
                                try (Connection connection = DriverManager.getConnection("jdbc:sqlite:" + databasePath)) {
                                    androidAnalyzer.findInDB(connection, dBAbstractFile);
                                }
                            } else {
                                androidAnalyzer.findInFile(jFile, dBAbstractFile);
                            }
                        } catch (Exception ex) {
                            errors.add("Error while executing " + androidAnalyzer.getClass().getName());
                        }
                    }
                }
                progressBar.progress(++i);
                if (context.dataSourceIngestIsCancelled()) {
                    return IngestModule.ProcessResult.OK;
                }
            } catch (TskCoreException ex) {
                logger.log(Level.WARNING, "Unable to find database file ", ex); //NON-NLS
            } catch (IOException ex) {
                logger.log(Level.WARNING, "Error writing file to the disk ", ex); //NON-NLS
            }
        }

        postFinalMessageToInbox(errors);

        return IngestModule.ProcessResult.OK;
    }
    
    private void postFinalMessageToInbox(List<String> errors) {

        StringBuilder errorMessage = new StringBuilder();
        String errorMsgSubject;
        IngestMessage.MessageType msgLevel = IngestMessage.MessageType.INFO;
        if (errors.isEmpty() == false) {
            msgLevel = IngestMessage.MessageType.ERROR;
            errorMessage.append("Errors were encountered"); //NON-NLS
            for (String msg : errors) {
                errorMessage.append("<li>").append(msg).append("</li>\n"); //NON-NLS
            }
            errorMessage.append("</ul>\n"); //NON-NLS

            if (errors.size() == 1) {
                errorMsgSubject = "One error was found"; //NON-NLS
            } else {
                errorMsgSubject = "errors found: " + errors.size(); //NON-NLS
            }
        } else {
            errorMessage.append("No errors"); //NON-NLS
            errorMsgSubject = "No errors"; //NON-NLS
        }

        services.postMessage(IngestMessage.createMessage(msgLevel, AndroidModuleFactory.getModuleName(),
                NbBundle.getMessage(this.getClass(),
                        "AndroidIngestModule.processing.finishedAnalysis",
                        errorMsgSubject), errorMessage.toString()));
<<<<<<< HEAD
=======

        return IngestModule.ProcessResult.OK;
>>>>>>> 9ec19fd0
    }
}<|MERGE_RESOLUTION|>--- conflicted
+++ resolved
@@ -71,14 +71,14 @@
         listOfAndroidAnalyzer.add(new TangoMessageAnalyzer());
         listOfAndroidAnalyzer.add(new TextMessageAnalyzer());
         listOfAndroidAnalyzer.add(new WWFMessageAnalyzer());
-        
+
         progressBar.switchToDeterminate(listOfAndroidAnalyzer.size());
         int i = 0;
-        
+
         for (AndroidAnalyzer androidAnalyzer : listOfAndroidAnalyzer) {
             try {
                 List<AbstractFile> listOfDBAbstractFiles = new ArrayList<>();
-                for(String databaseName : androidAnalyzer.getDatabaseNames()) {
+                for (String databaseName : androidAnalyzer.getDatabaseNames()) {
                     listOfDBAbstractFiles.addAll(fileManager.findFiles(dataSource, databaseName));
                 }
                 for (AbstractFile dBAbstractFile : listOfDBAbstractFiles) {
@@ -115,7 +115,7 @@
 
         return IngestModule.ProcessResult.OK;
     }
-    
+
     private void postFinalMessageToInbox(List<String> errors) {
 
         StringBuilder errorMessage = new StringBuilder();
@@ -143,10 +143,5 @@
                 NbBundle.getMessage(this.getClass(),
                         "AndroidIngestModule.processing.finishedAnalysis",
                         errorMsgSubject), errorMessage.toString()));
-<<<<<<< HEAD
-=======
-
-        return IngestModule.ProcessResult.OK;
->>>>>>> 9ec19fd0
     }
 }