/*
 * Autopsy Forensic Browser
 *
 * Copyright 2017-2018 Basis Technology Corp.
 * Contact: carrier <at> sleuthkit <dot> org
 *
 * Licensed under the Apache License, Version 2.0 (the "License");
 * you may not use this file except in compliance with the License.
 * You may obtain a copy of the License at
 *
 *     http://www.apache.org/licenses/LICENSE-2.0
 *
 * Unless required by applicable law or agreed to in writing, software
 * distributed under the License is distributed on an "AS IS" BASIS,
 * WITHOUT WARRANTIES OR CONDITIONS OF ANY KIND, either express or implied.
 * See the License for the specific language governing permissions and
 * limitations under the License.
 */
package org.sleuthkit.autopsy.modules.encryptiondetection;

<<<<<<< HEAD
import com.healthmarketscience.jackcess.CryptCodecProvider;
import com.healthmarketscience.jackcess.Database;
import com.healthmarketscience.jackcess.DatabaseBuilder;
import com.healthmarketscience.jackcess.InvalidCredentialsException;
import com.healthmarketscience.jackcess.impl.CodecProvider;
import com.healthmarketscience.jackcess.impl.UnsupportedCodecException;
import com.healthmarketscience.jackcess.util.MemFileChannel;
import java.io.BufferedInputStream;
=======
>>>>>>> 08b0c7b4
import java.io.IOException;
import java.util.Collections;
import java.util.logging.Level;
import org.sleuthkit.datamodel.ReadContentInputStream;
import java.io.BufferedInputStream;
import java.io.InputStream;
import org.apache.tika.exception.EncryptedDocumentException;
import org.apache.tika.exception.TikaException;
import org.apache.tika.metadata.Metadata;
import org.apache.tika.parser.AutoDetectParser;
import org.apache.tika.parser.ParseContext;
import org.apache.tika.sax.BodyContentHandler;
import org.sleuthkit.autopsy.casemodule.Case;
import org.sleuthkit.autopsy.casemodule.NoCurrentCaseException;
import org.sleuthkit.autopsy.casemodule.services.Blackboard;
import org.sleuthkit.autopsy.coreutils.Logger;
import org.sleuthkit.autopsy.ingest.FileIngestModuleAdapter;
import org.sleuthkit.autopsy.ingest.IngestJobContext;
import org.sleuthkit.autopsy.ingest.IngestMessage;
import org.sleuthkit.autopsy.ingest.IngestModule;
import org.sleuthkit.autopsy.ingest.IngestServices;
import org.sleuthkit.autopsy.ingest.ModuleDataEvent;
import org.sleuthkit.autopsy.modules.filetypeid.FileTypeDetector;
import org.sleuthkit.datamodel.AbstractFile;
import org.sleuthkit.datamodel.BlackboardArtifact;
import org.sleuthkit.datamodel.ReadContentInputStream.ReadContentInputStreamException;
import org.sleuthkit.datamodel.TskCoreException;
import org.sleuthkit.datamodel.TskData;
import org.xml.sax.ContentHandler;
import org.xml.sax.SAXException;



/**
 * File ingest module to detect encryption and password protection.
 */
final class EncryptionDetectionFileIngestModule extends FileIngestModuleAdapter {

    private static final int FILE_SIZE_MODULUS = 512;
<<<<<<< HEAD
    private static final double ONE_OVER_LOG2 = 1.4426950408889634073599246810019; // (1 / log(2))
    private static final int BYTE_OCCURENCES_BUFFER_SIZE = 256;
    
    private static final String MIME_TYPE_OOXML_PROTECTED = "application/x-ooxml-protected";
    private static final String MIME_TYPE_MSWORD = "application/msword";
    private static final String MIME_TYPE_MSEXCEL = "application/vnd.ms-excel";
    private static final String MIME_TYPE_MSPOWERPOINT = "application/vnd.ms-powerpoint";
    private static final String MIME_TYPE_MSACCESS = "application/x-msaccess";
    private static final String MIME_TYPE_PDF = "application/pdf";

=======
>>>>>>> 08b0c7b4
    private final IngestServices services = IngestServices.getInstance();
    private final Logger logger = services.getLogger(EncryptionDetectionModuleFactory.getModuleName());
    private FileTypeDetector fileTypeDetector;
    private Blackboard blackboard;
    private double calculatedEntropy;

    private final double minimumEntropy;
    private final int minimumFileSize;
    private final boolean fileSizeMultipleEnforced;
    private final boolean slackFilesAllowed;

    /**
     * Create a EncryptionDetectionFileIngestModule object that will detect
     * files that are either encrypted or password protected and create
     * blackboard artifacts as appropriate. The supplied
     * EncryptionDetectionIngestJobSettings object is used to configure the
     * module.
     */
    EncryptionDetectionFileIngestModule(EncryptionDetectionIngestJobSettings settings) {
        minimumEntropy = settings.getMinimumEntropy();
        minimumFileSize = settings.getMinimumFileSize();
        fileSizeMultipleEnforced = settings.isFileSizeMultipleEnforced();
        slackFilesAllowed = settings.isSlackFilesAllowed();
    }

    @Override
    public void startUp(IngestJobContext context) throws IngestModule.IngestModuleException {
        try {
            validateSettings();
            blackboard = Case.getOpenCase().getServices().getBlackboard();
            fileTypeDetector = new FileTypeDetector();
        } catch (FileTypeDetector.FileTypeDetectorInitException ex) {
            throw new IngestModule.IngestModuleException("Failed to create file type detector", ex);
        } catch (NoCurrentCaseException ex) {
            throw new IngestModule.IngestModuleException("Exception while getting open case.", ex);
        }
    }

    @Override
    public IngestModule.ProcessResult process(AbstractFile file) {

        try {
            /*
             * Qualify the file type.
             */
            if (!file.getType().equals(TskData.TSK_DB_FILES_TYPE_ENUM.UNALLOC_BLOCKS)
                    && !file.getType().equals(TskData.TSK_DB_FILES_TYPE_ENUM.UNUSED_BLOCKS)
                    && !file.getType().equals(TskData.TSK_DB_FILES_TYPE_ENUM.VIRTUAL_DIR)
                    && !file.getType().equals(TskData.TSK_DB_FILES_TYPE_ENUM.LOCAL_DIR)
                    && (!file.getType().equals(TskData.TSK_DB_FILES_TYPE_ENUM.SLACK) || slackFilesAllowed)) {
                /*
                 * Qualify the file against hash databases.
                 */
                if (!file.getKnown().equals(TskData.FileKnown.KNOWN)) {
                    /*
                     * Qualify the MIME type.
                     */
                    String mimeType = fileTypeDetector.getMIMEType(file);
                    if (mimeType.equals("application/octet-stream")) {
                        if (isFileEncryptionSuspected(file)) {
                            return flagFile(file, BlackboardArtifact.ARTIFACT_TYPE.TSK_ENCRYPTION_SUSPECTED);
                        }
                    } else {
                        if (isFilePasswordProtected(file)) {
                            return flagFile(file, BlackboardArtifact.ARTIFACT_TYPE.TSK_ENCRYPTION_DETECTED);
                        }
                    }
                }
            }
        } catch (ReadContentInputStreamException | SAXException | TikaException | UnsupportedCodecException ex) {
            logger.log(Level.WARNING, String.format("Unable to read file '%s'", file.getParentPath() + file.getName()), ex);
            return IngestModule.ProcessResult.ERROR;
        } catch (IOException ex) {
            logger.log(Level.SEVERE, String.format("Unable to process file '%s'", file.getParentPath() + file.getName()), ex);
            return IngestModule.ProcessResult.ERROR;
        }

        return IngestModule.ProcessResult.OK;
    }

    /**
     * Validate ingest module settings.
     *
     * @throws IngestModule.IngestModuleException If the input is empty,
     *                                            invalid, or out of range.
     */
    private void validateSettings() throws IngestModule.IngestModuleException {
        EncryptionDetectionTools.validateMinEntropyValue(minimumEntropy);
        EncryptionDetectionTools.validateMinFileSizeValue(minimumFileSize);
    }

    /**
     * Create a blackboard artifact.
     *
     * @param file         The file to be processed.
     * @param artifactType The type of artifact to create.
     *
     * @return 'OK' if the file was processed successfully, or 'ERROR' if there
     *         was a problem.
     */
    private IngestModule.ProcessResult flagFile(AbstractFile file, BlackboardArtifact.ARTIFACT_TYPE artifactType) {
        try {
            BlackboardArtifact artifact = file.newArtifact(artifactType);

            try {
                /*
                 * Index the artifact for keyword search.
                 */
                blackboard.indexArtifact(artifact);
            } catch (Blackboard.BlackboardException ex) {
                logger.log(Level.SEVERE, "Unable to index blackboard artifact " + artifact.getArtifactID(), ex); //NON-NLS
            }

            /*
             * Send an event to update the view with the new result.
             */
            services.fireModuleDataEvent(new ModuleDataEvent(EncryptionDetectionModuleFactory.getModuleName(), artifactType, Collections.singletonList(artifact)));

            /*
             * Make an ingest inbox message.
             */
            StringBuilder detailsSb = new StringBuilder();
            detailsSb.append("File: ").append(file.getParentPath()).append(file.getName());
            if (artifactType.equals(BlackboardArtifact.ARTIFACT_TYPE.TSK_ENCRYPTION_SUSPECTED)) {
                detailsSb.append("<br/>\n").append("Entropy: ").append(calculatedEntropy);
            }

            services.postMessage(IngestMessage.createDataMessage(EncryptionDetectionModuleFactory.getModuleName(),
                    artifactType.getDisplayName() + " Match: " + file.getName(),
                    detailsSb.toString(),
                    file.getName(),
                    artifact));

            return IngestModule.ProcessResult.OK;
        } catch (TskCoreException ex) {
            logger.log(Level.SEVERE, String.format("Failed to create blackboard artifact for '%s'.", file.getParentPath() + file.getName()), ex); //NON-NLS
            return IngestModule.ProcessResult.ERROR;
        }
    }

    /**
     * This method checks if the AbstractFile input is password protected.
     *
     * @param file AbstractFile to be checked.
     *
     * @return True if the file is password protected.
     *
     * @throws ReadContentInputStreamException If there is a failure reading
     *                                         from the InputStream.
     * @throws IOException                     If there is a failure closing or
     *                                         reading from the InputStream.
     * @throws SAXException                    If there was an issue parsing the
     *                                         file with Tika.
     * @throws TikaException                   If there was an issue parsing the
     *                                         file with Tika.
     * @throws UnsupportedCodecException       If an Access database could not
     *                                         be opened by Jackcess due to
     *                                         unsupported encoding.
     */
    private boolean isFilePasswordProtected(AbstractFile file) throws ReadContentInputStreamException, IOException, SAXException, TikaException, UnsupportedCodecException {

        boolean passwordProtected = false;

        switch (file.getMIMEType()) {
            case MIME_TYPE_OOXML_PROTECTED:
                /*
                 * Office Open XML files that are password protected can be
                 * determined so simply by checking the MIME type.
                 */
                passwordProtected = true;
                break;

<<<<<<< HEAD
            case MIME_TYPE_MSWORD:
            case MIME_TYPE_MSEXCEL:
            case MIME_TYPE_MSPOWERPOINT:
            case MIME_TYPE_PDF: {
=======
            case "application/msword":
            case "application/vnd.ms-excel":
            case "application/vnd.ms-powerpoint":
            case "application/pdf":
>>>>>>> 08b0c7b4
                /*
                 * A file of one of these types will be determined to be
                 * password protected or not by attempting to parse it via Tika.
                 */
                InputStream in = null;
                BufferedInputStream bin = null;

                try {
                    in = new ReadContentInputStream(file);
                    bin = new BufferedInputStream(in);
                    ContentHandler handler = new BodyContentHandler(-1);
                    Metadata metadata = new Metadata();
                    metadata.add(Metadata.RESOURCE_NAME_KEY, file.getName());
                    AutoDetectParser parser = new AutoDetectParser();
                    parser.parse(bin, handler, metadata, new ParseContext());
                } catch (EncryptedDocumentException ex) {
                    /*
                     * File is determined to be password protected.
                     */
                    passwordProtected = true;
                } finally {
                    if (in != null) {
                        in.close();
                    }
                    if (bin != null) {
                        bin.close();
                    }
                }
                break;
            }

            case MIME_TYPE_MSACCESS: {
                /*
                 * Access databases are determined to be password protected
                 * using Jackcess. If the database can be opened, the password
                 * is read from it to see if it's null. If the database can not
                 * be opened due to an InvalidCredentialException being thrown,
                 * it is automatically determined to be password protected.
                 */
                InputStream in = null;
                BufferedInputStream bin = null;

                try {
                    in = new ReadContentInputStream(file);
                    bin = new BufferedInputStream(in);
                    MemFileChannel memFileChannel = MemFileChannel.newChannel(bin);
                    CodecProvider codecProvider = new CryptCodecProvider();
                    DatabaseBuilder databaseBuilder = new DatabaseBuilder();
                    databaseBuilder.setChannel(memFileChannel);
                    databaseBuilder.setCodecProvider(codecProvider);
                    Database accessDatabase = databaseBuilder.open();
                    /*
                     * No exception has been thrown at this point, so the file
                     * is either a JET database, or an unprotected ACE database.
                     * Read the password from the database to see if it exists.
                     */
                    if (accessDatabase.getDatabasePassword() != null) {
                        passwordProtected = true;
                    }
                } catch (InvalidCredentialsException ex) {
                    /*
                     * The ACE database is determined to be password protected.
                     */
                    passwordProtected = true;
                } finally {
                    if (in != null) {
                        in.close();
                    }
                    if (bin != null) {
                        bin.close();
                    }
                }
            }
        }

        return passwordProtected;
    }

    /**
     * This method checks if the AbstractFile input is encrypted. It must meet
     * file size requirements before its entropy is calculated. If the entropy
     * result meets the minimum entropy value set, the file will be considered
     * to be possibly encrypted.
     *
     * @param file AbstractFile to be checked.
     *
     * @return True if encryption is suspected.
     *
     * @throws ReadContentInputStreamException If there is a failure reading
     *                                         from the InputStream.
     * @throws IOException                     If there is a failure closing or
     *                                         reading from the InputStream.
     */
    private boolean isFileEncryptionSuspected(AbstractFile file) throws ReadContentInputStreamException, IOException {
        /*
         * Criteria for the checks in this method are partially based on
         * http://www.forensicswiki.org/wiki/TrueCrypt#Detection
         */

        boolean possiblyEncrypted = false;

        /*
         * Qualify the size.
         */
        long contentSize = file.getSize();
        if (contentSize >= minimumFileSize) {
            if (!fileSizeMultipleEnforced || (contentSize % FILE_SIZE_MODULUS) == 0) {
                /*
                 * Qualify the entropy.
                 */
                calculatedEntropy = EncryptionDetectionTools.calculateEntropy(file);
                if (calculatedEntropy >= minimumEntropy) {
                    possiblyEncrypted = true;
                }
            }
        }
        return possiblyEncrypted;
    }
}<|MERGE_RESOLUTION|>--- conflicted
+++ resolved
@@ -18,7 +18,6 @@
  */
 package org.sleuthkit.autopsy.modules.encryptiondetection;
 
-<<<<<<< HEAD
 import com.healthmarketscience.jackcess.CryptCodecProvider;
 import com.healthmarketscience.jackcess.Database;
 import com.healthmarketscience.jackcess.DatabaseBuilder;
@@ -26,9 +25,6 @@
 import com.healthmarketscience.jackcess.impl.CodecProvider;
 import com.healthmarketscience.jackcess.impl.UnsupportedCodecException;
 import com.healthmarketscience.jackcess.util.MemFileChannel;
-import java.io.BufferedInputStream;
-=======
->>>>>>> 08b0c7b4
 import java.io.IOException;
 import java.util.Collections;
 import java.util.logging.Level;
@@ -68,9 +64,6 @@
 final class EncryptionDetectionFileIngestModule extends FileIngestModuleAdapter {
 
     private static final int FILE_SIZE_MODULUS = 512;
-<<<<<<< HEAD
-    private static final double ONE_OVER_LOG2 = 1.4426950408889634073599246810019; // (1 / log(2))
-    private static final int BYTE_OCCURENCES_BUFFER_SIZE = 256;
     
     private static final String MIME_TYPE_OOXML_PROTECTED = "application/x-ooxml-protected";
     private static final String MIME_TYPE_MSWORD = "application/msword";
@@ -79,8 +72,6 @@
     private static final String MIME_TYPE_MSACCESS = "application/x-msaccess";
     private static final String MIME_TYPE_PDF = "application/pdf";
 
-=======
->>>>>>> 08b0c7b4
     private final IngestServices services = IngestServices.getInstance();
     private final Logger logger = services.getLogger(EncryptionDetectionModuleFactory.getModuleName());
     private FileTypeDetector fileTypeDetector;
@@ -253,17 +244,10 @@
                 passwordProtected = true;
                 break;
 
-<<<<<<< HEAD
             case MIME_TYPE_MSWORD:
             case MIME_TYPE_MSEXCEL:
             case MIME_TYPE_MSPOWERPOINT:
             case MIME_TYPE_PDF: {
-=======
-            case "application/msword":
-            case "application/vnd.ms-excel":
-            case "application/vnd.ms-powerpoint":
-            case "application/pdf":
->>>>>>> 08b0c7b4
                 /*
                  * A file of one of these types will be determined to be
                  * password protected or not by attempting to parse it via Tika.
