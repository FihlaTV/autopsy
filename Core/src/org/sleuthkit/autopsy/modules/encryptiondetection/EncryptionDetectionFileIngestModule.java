/*
 * Autopsy Forensic Browser
 *
 * Copyright 2017-2018 Basis Technology Corp.
 * Contact: carrier <at> sleuthkit <dot> org
 *
 * Licensed under the Apache License, Version 2.0 (the "License");
 * you may not use this file except in compliance with the License.
 * You may obtain a copy of the License at
 *
 *     http://www.apache.org/licenses/LICENSE-2.0
 *
 * Unless required by applicable law or agreed to in writing, software
 * distributed under the License is distributed on an "AS IS" BASIS,
 * WITHOUT WARRANTIES OR CONDITIONS OF ANY KIND, either express or implied.
 * See the License for the specific language governing permissions and
 * limitations under the License.
 */
package org.sleuthkit.autopsy.modules.encryptiondetection;

import java.io.IOException;
import java.util.Collections;
import java.util.logging.Level;
import org.apache.tika.exception.EncryptedDocumentException;
import org.apache.tika.exception.TikaException;
import org.apache.tika.metadata.Metadata;
import org.apache.tika.parser.AutoDetectParser;
import org.apache.tika.parser.ParseContext;
import org.apache.tika.sax.BodyContentHandler;
import org.openide.util.NbBundle;
import org.sleuthkit.autopsy.casemodule.Case;
import org.sleuthkit.autopsy.casemodule.NoCurrentCaseException;
import org.sleuthkit.autopsy.casemodule.services.Blackboard;
import org.sleuthkit.autopsy.coreutils.Logger;
import org.sleuthkit.autopsy.ingest.FileIngestModuleAdapter;
import org.sleuthkit.autopsy.ingest.IngestJobContext;
import org.sleuthkit.autopsy.ingest.IngestMessage;
import org.sleuthkit.autopsy.ingest.IngestModule;
import org.sleuthkit.autopsy.ingest.IngestServices;
import org.sleuthkit.autopsy.ingest.ModuleDataEvent;
import org.sleuthkit.autopsy.modules.filetypeid.FileTypeDetector;
import org.sleuthkit.datamodel.AbstractFile;
import org.sleuthkit.datamodel.BlackboardArtifact;
import org.sleuthkit.datamodel.ReadContentInputStream.ReadContentInputStreamException;
import org.sleuthkit.datamodel.TskCoreException;
import org.sleuthkit.datamodel.TskData;
import org.xml.sax.ContentHandler;
import org.xml.sax.SAXException;

/**
 * File ingest module to detect encryption and password protection.
 */
final class EncryptionDetectionFileIngestModule extends FileIngestModuleAdapter {

    private static final int FILE_SIZE_MODULUS = 512;
    private final IngestServices services = IngestServices.getInstance();
    private final Logger logger = services.getLogger(EncryptionDetectionModuleFactory.getModuleName());
    private FileTypeDetector fileTypeDetector;
    private Blackboard blackboard;
    private double calculatedEntropy;

    private final double minimumEntropy;
    private final int minimumFileSize;
    private final boolean fileSizeMultipleEnforced;
    private final boolean slackFilesAllowed;

    /**
     * Create a EncryptionDetectionFileIngestModule object that will detect
     * files that are either encrypted or password protected and create
     * blackboard artifacts as appropriate. The supplied
     * EncryptionDetectionIngestJobSettings object is used to configure the
     * module.
     */
    EncryptionDetectionFileIngestModule(EncryptionDetectionIngestJobSettings settings) {
        minimumEntropy = settings.getMinimumEntropy();
        minimumFileSize = settings.getMinimumFileSize();
        fileSizeMultipleEnforced = settings.isFileSizeMultipleEnforced();
        slackFilesAllowed = settings.isSlackFilesAllowed();
    }

    @Override
    public void startUp(IngestJobContext context) throws IngestModule.IngestModuleException {
        try {
            validateSettings();
            blackboard = Case.getOpenCase().getServices().getBlackboard();
            fileTypeDetector = new FileTypeDetector();
        } catch (FileTypeDetector.FileTypeDetectorInitException ex) {
            throw new IngestModule.IngestModuleException("Failed to create file type detector", ex);
        } catch (NoCurrentCaseException ex) {
            throw new IngestModule.IngestModuleException("Exception while getting open case.", ex);
        }
    }

    @Override
    public IngestModule.ProcessResult process(AbstractFile file) {

        try {
            /*
             * Qualify the file type.
             */
            if (!file.getType().equals(TskData.TSK_DB_FILES_TYPE_ENUM.UNALLOC_BLOCKS)
                    && !file.getType().equals(TskData.TSK_DB_FILES_TYPE_ENUM.UNUSED_BLOCKS)
                    && !file.getType().equals(TskData.TSK_DB_FILES_TYPE_ENUM.VIRTUAL_DIR)
                    && !file.getType().equals(TskData.TSK_DB_FILES_TYPE_ENUM.LOCAL_DIR)
                    && (!file.getType().equals(TskData.TSK_DB_FILES_TYPE_ENUM.SLACK) || slackFilesAllowed)) {
                /*
                 * Qualify the file against hash databases.
                 */
                if (!file.getKnown().equals(TskData.FileKnown.KNOWN)) {
                    /*
                     * Qualify the MIME type.
                     */
                    String mimeType = fileTypeDetector.getMIMEType(file);
                    if (mimeType.equals("application/octet-stream")) {
                        if (isFileEncryptionSuspected(file)) {
                            return flagFile(file, BlackboardArtifact.ARTIFACT_TYPE.TSK_ENCRYPTION_SUSPECTED);
                        }
                    } else {
                        if (isFilePasswordProtected(file)) {
                            return flagFile(file, BlackboardArtifact.ARTIFACT_TYPE.TSK_ENCRYPTION_DETECTED);
                        }
                    }
                }
            }
        } catch (ReadContentInputStreamException | SAXException | TikaException ex) {
            logger.log(Level.WARNING, String.format("Unable to read file '%s'", file.getParentPath() + file.getName()), ex);
            return IngestModule.ProcessResult.ERROR;
        } catch (IOException ex) {
            logger.log(Level.SEVERE, String.format("Unable to process file '%s'", file.getParentPath() + file.getName()), ex);
            return IngestModule.ProcessResult.ERROR;
        }

        return IngestModule.ProcessResult.OK;
    }

    /**
     * Validate ingest module settings.
     *
     * @throws IngestModule.IngestModuleException If the input is empty,
     *                                            invalid, or out of range.
     */
    private void validateSettings() throws IngestModule.IngestModuleException {
        EncryptionDetectionTools.validateMinEntropyValue(minimumEntropy);
        EncryptionDetectionTools.validateMinFileSizeValue(minimumFileSize);
    }

    /**
     * Create a blackboard artifact.
     *
     * @param file         The file to be processed.
     * @param artifactType The type of artifact to create.
     *
     * @return 'OK' if the file was processed successfully, or 'ERROR' if there
     *         was a problem.
     */
    private IngestModule.ProcessResult flagFile(AbstractFile file, BlackboardArtifact.ARTIFACT_TYPE artifactType) {
        try {
            BlackboardArtifact artifact = file.newArtifact(artifactType);

            try {
                /*
                 * Index the artifact for keyword search.
                 */
                blackboard.indexArtifact(artifact);
            } catch (Blackboard.BlackboardException ex) {
                logger.log(Level.SEVERE, "Unable to index blackboard artifact " + artifact.getArtifactID(), ex); //NON-NLS
            }

            /*
             * Send an event to update the view with the new result.
             */
            services.fireModuleDataEvent(new ModuleDataEvent(EncryptionDetectionModuleFactory.getModuleName(), artifactType, Collections.singletonList(artifact)));

            /*
             * Make an ingest inbox message.
             */
            StringBuilder detailsSb = new StringBuilder();
            detailsSb.append("File: ").append(file.getParentPath()).append(file.getName());
            if (artifactType.equals(BlackboardArtifact.ARTIFACT_TYPE.TSK_ENCRYPTION_SUSPECTED)) {
                detailsSb.append("<br/>\n").append("Entropy: ").append(calculatedEntropy);
            }

            services.postMessage(IngestMessage.createDataMessage(EncryptionDetectionModuleFactory.getModuleName(),
                    artifactType.getDisplayName() + " Match: " + file.getName(),
                    detailsSb.toString(),
                    file.getName(),
                    artifact));

            return IngestModule.ProcessResult.OK;
        } catch (TskCoreException ex) {
            logger.log(Level.SEVERE, String.format("Failed to create blackboard artifact for '%s'.", file.getParentPath() + file.getName()), ex); //NON-NLS
            return IngestModule.ProcessResult.ERROR;
        }
    }

    /**
     * This method checks if the AbstractFile input is password protected.
     *
     * @param file AbstractFile to be checked.
     *
     * @return True if the file is password protected.
     *
     * @throws ReadContentInputStreamException If there is a failure reading
     *                                         from the InputStream.
     * @throws IOException                     If there is a failure closing or
     *                                         reading from the InputStream.
     * @throws SAXException                    If there was an issue parsing the
     *                                         file with Tika.
     * @throws TikaException                   If there was an issue parsing the
     *                                         file with Tika.
     */
    private boolean isFilePasswordProtected(AbstractFile file) throws ReadContentInputStreamException, IOException, SAXException, TikaException {

        boolean passwordProtected = false;

        switch (file.getMIMEType()) {
            case "application/x-ooxml-protected":
                /*
                 * Office Open XML files that are password protected can be
                 * determined so simply by checking the MIME type.
                 */
                passwordProtected = true;
                break;

            case "application/msword":
            case "application/vnd.ms-excel":
            case "application/vnd.ms-powerpoint":
                /*
                 * A file of one of these types will be determined to be
                 * password protected or not by attempting to parse it via Tika.
                 */
                InputStream in = null;
                BufferedInputStream bin = null;

                try {
                    in = new ReadContentInputStream(file);
                    bin = new BufferedInputStream(in);
                    ContentHandler handler = new BodyContentHandler(-1);
                    Metadata metadata = new Metadata();
                    metadata.add(Metadata.RESOURCE_NAME_KEY, file.getName());
                    AutoDetectParser parser = new AutoDetectParser();
                    parser.parse(bin, handler, metadata, new ParseContext());
                } catch (EncryptedDocumentException ex) {
                    /*
                     * Office OLE2 file is determined to be password protected.
                     */
                    passwordProtected = true;
                } finally {
                    if (in != null) {
                        in.close();
                    }
                    if (bin != null) {
                        bin.close();
                    }
                }
        }

        return passwordProtected;
    }

    /**
     * This method checks if the AbstractFile input is encrypted. It must meet
     * file size requirements before its entropy is calculated. If the entropy
     * result meets the minimum entropy value set, the file will be considered
     * to be possibly encrypted.
     *
     * @param file AbstractFile to be checked.
     *
     * @return True if encryption is suspected.
     *
     * @throws ReadContentInputStreamException If there is a failure reading
     *                                         from the InputStream.
     * @throws IOException                     If there is a failure closing or
     *                                         reading from the InputStream.
     */
    private boolean isFileEncryptionSuspected(AbstractFile file) throws ReadContentInputStreamException, IOException {
        /*
         * Criteria for the checks in this method are partially based on
         * http://www.forensicswiki.org/wiki/TrueCrypt#Detection
         */

        boolean possiblyEncrypted = false;

        /*
         * Qualify the size.
         */
        long contentSize = file.getSize();
        if (contentSize >= minimumFileSize) {
            if (!fileSizeMultipleEnforced || (contentSize % FILE_SIZE_MODULUS) == 0) {
                /*
                 * Qualify the entropy.
                 */
                calculatedEntropy = calculateEntropy(file);
                if (calculatedEntropy >= minimumEntropy) {
                    possiblyEncrypted = true;
                }
            }
        }

<<<<<<< HEAD
        if (possiblyEncrypted) {
            calculatedEntropy = EncryptionDetectionTools.calculateEntropy(file);
            if (calculatedEntropy >= minimumEntropy) {
                return true;
            }
        }

        return false;
    }
=======
        return possiblyEncrypted;
    }

    /**
     * Calculate the entropy of the file. The result is used to qualify the file
     * as possibly encrypted.
     *
     * @param file The file to be calculated against.
     *
     * @return The entropy of the file.
     *
     * @throws ReadContentInputStreamException If there is a failure reading
     *                                         from the InputStream.
     * @throws IOException                     If there is a failure closing or
     *                                         reading from the InputStream.
     */
    private double calculateEntropy(AbstractFile file) throws ReadContentInputStreamException, IOException {
        /*
         * Logic in this method is based on
         * https://github.com/willjasen/entropy/blob/master/entropy.java
         */

        InputStream in = null;
        BufferedInputStream bin = null;

        try {
            in = new ReadContentInputStream(file);
            bin = new BufferedInputStream(in);

            /*
             * Determine the number of times each byte value appears.
             */
            int[] byteOccurences = new int[BYTE_OCCURENCES_BUFFER_SIZE];
            int readByte;
            while ((readByte = bin.read()) != -1) {
                byteOccurences[readByte]++;
            }

            /*
             * Calculate the entropy based on the byte occurence counts.
             */
            long dataLength = file.getSize() - 1;
            double entropyAccumulator = 0;
            for (int i = 0; i < BYTE_OCCURENCES_BUFFER_SIZE; i++) {
                if (byteOccurences[i] > 0) {
                    double byteProbability = (double) byteOccurences[i] / (double) dataLength;
                    entropyAccumulator += (byteProbability * Math.log(byteProbability) * ONE_OVER_LOG2);
                }
            }

            return -entropyAccumulator;

        } finally {
            if (in != null) {
                in.close();
            }
            if (bin != null) {
                bin.close();
            }
        }
    }
>>>>>>> 3d67c8d2
}<|MERGE_RESOLUTION|>--- conflicted
+++ resolved
@@ -27,7 +27,6 @@
 import org.apache.tika.parser.AutoDetectParser;
 import org.apache.tika.parser.ParseContext;
 import org.apache.tika.sax.BodyContentHandler;
-import org.openide.util.NbBundle;
 import org.sleuthkit.autopsy.casemodule.Case;
 import org.sleuthkit.autopsy.casemodule.NoCurrentCaseException;
 import org.sleuthkit.autopsy.casemodule.services.Blackboard;
@@ -290,84 +289,12 @@
                 /*
                  * Qualify the entropy.
                  */
-                calculatedEntropy = calculateEntropy(file);
+                calculatedEntropy = EncryptionDetectionTools.calculateEntropy(file);
                 if (calculatedEntropy >= minimumEntropy) {
                     possiblyEncrypted = true;
                 }
             }
         }
-
-<<<<<<< HEAD
-        if (possiblyEncrypted) {
-            calculatedEntropy = EncryptionDetectionTools.calculateEntropy(file);
-            if (calculatedEntropy >= minimumEntropy) {
-                return true;
-            }
-        }
-
-        return false;
-    }
-=======
         return possiblyEncrypted;
     }
-
-    /**
-     * Calculate the entropy of the file. The result is used to qualify the file
-     * as possibly encrypted.
-     *
-     * @param file The file to be calculated against.
-     *
-     * @return The entropy of the file.
-     *
-     * @throws ReadContentInputStreamException If there is a failure reading
-     *                                         from the InputStream.
-     * @throws IOException                     If there is a failure closing or
-     *                                         reading from the InputStream.
-     */
-    private double calculateEntropy(AbstractFile file) throws ReadContentInputStreamException, IOException {
-        /*
-         * Logic in this method is based on
-         * https://github.com/willjasen/entropy/blob/master/entropy.java
-         */
-
-        InputStream in = null;
-        BufferedInputStream bin = null;
-
-        try {
-            in = new ReadContentInputStream(file);
-            bin = new BufferedInputStream(in);
-
-            /*
-             * Determine the number of times each byte value appears.
-             */
-            int[] byteOccurences = new int[BYTE_OCCURENCES_BUFFER_SIZE];
-            int readByte;
-            while ((readByte = bin.read()) != -1) {
-                byteOccurences[readByte]++;
-            }
-
-            /*
-             * Calculate the entropy based on the byte occurence counts.
-             */
-            long dataLength = file.getSize() - 1;
-            double entropyAccumulator = 0;
-            for (int i = 0; i < BYTE_OCCURENCES_BUFFER_SIZE; i++) {
-                if (byteOccurences[i] > 0) {
-                    double byteProbability = (double) byteOccurences[i] / (double) dataLength;
-                    entropyAccumulator += (byteProbability * Math.log(byteProbability) * ONE_OVER_LOG2);
-                }
-            }
-
-            return -entropyAccumulator;
-
-        } finally {
-            if (in != null) {
-                in.close();
-            }
-            if (bin != null) {
-                bin.close();
-            }
-        }
-    }
->>>>>>> 3d67c8d2
 }