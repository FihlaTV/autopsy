--- conflicted
+++ resolved
@@ -50,11 +50,8 @@
 import org.mitre.stix.indicator_2.Indicator;
 import org.mitre.stix.stix_1.STIXPackage;
 import org.openide.util.NbBundle;
-<<<<<<< HEAD
 import org.openide.util.NbBundle.Messages;
 import org.sleuthkit.autopsy.casemodule.Case;
-=======
->>>>>>> 328d2629
 import org.sleuthkit.autopsy.coreutils.Logger;
 import org.sleuthkit.autopsy.coreutils.MessageNotifyUtil;
 import org.sleuthkit.autopsy.coreutils.ModuleSettings;
@@ -170,6 +167,9 @@
 
             // Process each STIX file
             for (File file : stixFiles) {
+                if (progressPanel.getStatus() == ReportStatus.CANCELED) {
+                    return;
+                }
                 try {
                     processFile(file.getAbsolutePath(), progressPanel, output);
                 } catch (TskCoreException ex) {
@@ -179,26 +179,9 @@
                             MessageNotifyUtil.MessageType.ERROR);
                     hadErrors = true;
                 }
-
-<<<<<<< HEAD
                 // Clear out the ID maps before loading the next file
                 idToObjectMap = new HashMap<String, ObjectType>();
                 idToResult = new HashMap<String, ObservableResult>();
-=======
-        // Process each STIX file
-        for (File file : stixFiles) {
-            if (progressPanel.getStatus() == ReportStatus.CANCELED) {
-                return;
-            }
-            try {
-                processFile(file.getAbsolutePath(), progressPanel);
-            } catch (TskCoreException ex) {
-                logger.log(Level.SEVERE, String.format("Unable to process STIX file %s", file), ex); //NON-NLS
-                MessageNotifyUtil.Notify.show("STIXReportModule", //NON-NLS
-                        ex.getLocalizedMessage(),
-                        MessageNotifyUtil.MessageType.ERROR);
-                hadErrors = true;
->>>>>>> 328d2629
             }
 
             // Close the output file
