--- conflicted
+++ resolved
@@ -22,29 +22,17 @@
 import java.util.List;
 import org.openide.nodes.Children;
 import org.openide.nodes.Node;
-<<<<<<< HEAD
-import org.sleuthkit.datamodel.AccountDeviceInstance;
 import org.sleuthkit.datamodel.CommunicationsManager;
-=======
->>>>>>> 3c4e3194
 
 class AccountsDeviceInstanceChildren extends Children.Keys<AccountDeviceInstanceKey> {
 
-<<<<<<< HEAD
-    private final List<AccountDeviceInstance> accountDeviceInstances;
+    private final List<AccountDeviceInstanceKey> accountDeviceInstanceKeys;
     private final CommunicationsManager commsManager;
 
-    AccountsDeviceInstanceChildren(List<AccountDeviceInstance> accountDeviceInstances, CommunicationsManager commsManager) {
-        super(true);
-        this.accountDeviceInstances = accountDeviceInstances;
-        this.commsManager = commsManager;
-=======
-    private final List<AccountDeviceInstanceKey> accountDeviceInstanceKeys;
-
-    AccountsDeviceInstanceChildren(List<AccountDeviceInstanceKey> accountDeviceInstanceKeys) {
+    AccountsDeviceInstanceChildren(List<AccountDeviceInstanceKey> accountDeviceInstanceKeys, CommunicationsManager commsManager) {
         super(true);
         this.accountDeviceInstanceKeys = accountDeviceInstanceKeys;
->>>>>>> 3c4e3194
+        this.commsManager = commsManager;
     }
 
     @Override
@@ -71,12 +59,7 @@
     //        return new AccountDeviceInstanceNode(key);
     //    }
     @Override
-<<<<<<< HEAD
-    protected Node[] createNodes(AccountDeviceInstance key) {
+    protected Node[] createNodes(AccountDeviceInstanceKey key) {
         return new Node[]{new AccountDeviceInstanceNode(key, commsManager)};
-=======
-    protected Node[] createNodes(AccountDeviceInstanceKey key) {
-        return new Node[]{new AccountDeviceInstanceNode(key.getAccountDeviceInstance(), key.getCommunicationsFilter())};
->>>>>>> 3c4e3194
     }
 }