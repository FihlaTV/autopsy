/*
 * Autopsy Forensic Browser
 *
 * Copyright 2011-2017 Basis Technology Corp.
 * Contact: carrier <at> sleuthkit <dot> org
 *
 * Licensed under the Apache License, Version 2.0 (the "License");
 * you may not use this file except in compliance with the License.
 * You may obtain a copy of the License at
 *
 *     http://www.apache.org/licenses/LICENSE-2.0
 *
 * Unless required by applicable law or agreed to in writing, software
 * distributed under the License is distributed on an "AS IS" BASIS,
 * WITHOUT WARRANTIES OR CONDITIONS OF ANY KIND, either express or implied.
 * See the License for the specific language governing permissions and
 * limitations under the License.
 */
package org.sleuthkit.autopsy.casemodule.services;

import java.util.ArrayList;
import java.util.Arrays;
import java.util.HashSet;
import java.util.List;
import java.util.Objects;
import java.util.Set;
import java.util.logging.Level;
import javax.annotation.concurrent.Immutable;
import org.openide.util.NbBundle;
import org.sleuthkit.autopsy.casemodule.Case;
import org.sleuthkit.autopsy.coreutils.Logger;
import org.sleuthkit.autopsy.coreutils.ModuleSettings;
import org.sleuthkit.datamodel.TagName;
import org.sleuthkit.autopsy.datamodel.DhsImageCategory;
import org.sleuthkit.datamodel.SleuthkitCase;
import org.sleuthkit.datamodel.TskCoreException;
import org.sleuthkit.datamodel.TskData;

/**
 * A tag name definition consisting of a display name, description and color.
 */
@Immutable
public final class TagNameDefinition implements Comparable<TagNameDefinition> {

    private static final Logger LOGGER = Logger.getLogger(TagNameDefinition.class.getName());
    @NbBundle.Messages({"TagNameDefinition.predefTagNames.bookmark.text=Bookmark",
        "TagNameDefinition.predefTagNames.followUp.text=Follow Up",
        "TagNameDefinition.predefTagNames.notableItem.text=Notable Item"})
    private static final String TAGS_SETTINGS_NAME = "Tags"; //NON-NLS
    private static final String TAG_NAMES_SETTING_KEY = "TagNames"; //NON-NLS    

    private static final List<String> STANDARD_NOTABLE_TAG_DISPLAY_NAMES = Arrays.asList(Bundle.TagNameDefinition_predefTagNames_notableItem_text(), DhsImageCategory.ONE.getDisplayName(), DhsImageCategory.TWO.getDisplayName(), DhsImageCategory.THREE.getDisplayName());  // NON-NLS
    private static final List<String> STANDARD_TAG_DISPLAY_NAMES = Arrays.asList(Bundle.TagNameDefinition_predefTagNames_bookmark_text(), Bundle.TagNameDefinition_predefTagNames_followUp_text(),
            Bundle.TagNameDefinition_predefTagNames_notableItem_text(), DhsImageCategory.ONE.getDisplayName(),
            DhsImageCategory.TWO.getDisplayName(), DhsImageCategory.THREE.getDisplayName(),
            DhsImageCategory.FOUR.getDisplayName(), DhsImageCategory.FIVE.getDisplayName());
    private final String displayName;
    private final String description;
    private final TagName.HTML_COLOR color;
    private final TskData.FileKnown knownStatus;

    /**
     * Constructs a tag name definition consisting of a display name,
     * description, color and knownStatus.
     *
     * @param displayName The display name for the tag name.
     * @param description The description for the tag name.
     * @param color       The color for the tag name.
     * @param knownStatus The status denoted by the tag name.
     */
<<<<<<< HEAD
    public TagNameDefinition(String displayName, String description, TagName.HTML_COLOR color, TskData.FileKnown status) {

=======
    TagNameDefinition(String displayName, String description, TagName.HTML_COLOR color, TskData.FileKnown status) {
>>>>>>> edc7816b
        this.displayName = displayName;
        this.description = description;
        this.color = color;
        this.knownStatus = status;
    }

    static List<String> getStandardTagNames() {
        return STANDARD_TAG_DISPLAY_NAMES;
    }

    /**
     * Gets the display name for the tag name.
     *
     * @return The display name.
     */
    public String getDisplayName() {
        return displayName;
    }

    /**
     * Gets the description for the tag name.
     *
     * @return The description.
     */
    String getDescription() {
        return description;
    }

    /**
     * Gets the color for the tag name.
     *
     * @return The color.
     */
    TagName.HTML_COLOR getColor() {
        return color;
    }

    /**
     * The status which items which have this tag applied to them should have in
     * the central repository.
     *
     * @return a value of TskData.FileKnown which is associated with this tag
     */
    public TskData.FileKnown getKnownStatus() {
        return knownStatus;
    }

    /**
     * Compares this tag name definition with the specified tag name definition
     * for order.
     *
     * @param other The tag name definition to which to compare this tag name
     *              definition.
     *
     * @return Negative integer, zero, or a positive integer to indicate that
     *         this tag name definition is less than, equal to, or greater than
     *         the specified tag name definition.
     */
    @Override
    public int compareTo(TagNameDefinition other) {
        return this.getDisplayName().toLowerCase().compareTo(other.getDisplayName().toLowerCase());
    }

    /**
     * Returns a hash code value for this tag name definition.
     *
     * @return The has code.
     */
    @Override
    public int hashCode() {
        int hash = 7;
        hash = 83 * hash + Objects.hashCode(this.displayName);
        return hash;
    }

    /**
     * Indicates whether some other object is "equal to" this tag name
     * definition.
     *
     * @param obj The object to test for equality.
     *
     * @return True or false.
     */
    @Override
    public boolean equals(Object obj) {
        if (!(obj instanceof TagNameDefinition)) {
            return false;
        }
        boolean sameName = this.getDisplayName().equals(((TagNameDefinition) obj).getDisplayName());
        boolean sameStatus = this.getKnownStatus().equals(((TagNameDefinition) obj).getKnownStatus());
        return sameName && sameStatus;
    }

    /**
     * A string representation of this tag name definition.
     *
     * @return The display name of the tag type.
     */
    @Override
    public String toString() {
        return displayName;
    }

    /**
     * @return A string representation of the tag name definition in the format
     *         that is used by the tags settings file.
     */
    private String toSettingsFormat() {
        return displayName + "," + description + "," + color.name() + "," + knownStatus.toString();
    }

    private TagName saveToCase(SleuthkitCase caseDb) {
        TagName tagName = null;
        try {
            tagName = caseDb.addOrUpdateTagName(displayName, description, color, knownStatus);
        } catch (TskCoreException ex) {
            LOGGER.log(Level.SEVERE, "Error updating non-file object ", ex);
        }
        return tagName;
    }

    /**
     * Gets tag name definitions from the tag settings file as well as the
     * default tag name definitions.
     *
     * @return A set of tag name definition objects.
     */
    static synchronized Set<TagNameDefinition> getTagNameDefinitions() {
        Set<TagNameDefinition> tagNames = new HashSet<>();
        //modifiable copy of default tags list for us to keep track of which default tags have already been created
        Set<String> standardTags = new HashSet<>(STANDARD_TAG_DISPLAY_NAMES);
        String setting = ModuleSettings.getConfigSetting(TAGS_SETTINGS_NAME, TAG_NAMES_SETTING_KEY);
        if (null != setting && !setting.isEmpty()) {
            List<String> tagNameTuples = Arrays.asList(setting.split(";"));
            int numberOfAttributes = 0;
            if (tagNameTuples.size() > 0) {
                // Determine if Tags.properties file needs to be upgraded
                numberOfAttributes = tagNameTuples.get(0).split(",").length;
            }
            if (numberOfAttributes == 3) {
                // Upgrade Tags.Properties with the settings in Central Repository Settings if necessary
                tagNames.addAll(upgradeTagPropertiesFile(tagNameTuples, standardTags));
            } else if (numberOfAttributes == 4) {
                // if the Tags.Properties file is up to date parse it
                tagNames.addAll(readCurrentTagPropertiesFile(tagNameTuples, standardTags));
            }
            //create standard tags which should always exist which were not already created for whatever reason, such as upgrade
            for (String standardTagName : standardTags) {
                if (STANDARD_NOTABLE_TAG_DISPLAY_NAMES.contains(standardTagName)) {
                    tagNames.add(new TagNameDefinition(standardTagName, "", TagName.HTML_COLOR.NONE, TskData.FileKnown.BAD));
                } else {
                    tagNames.add(new TagNameDefinition(standardTagName, "", TagName.HTML_COLOR.NONE, TskData.FileKnown.UNKNOWN));
                }
            }
        }
        return tagNames;

    }

    /**
     * Read the central repository properties file to get any knownStatus
     * related tag settings that may exist in it.
     *
     * @param tagProperties           the list of comma seperated tags in the
     *                                Tags.properties file
     * @param standardTagsToBeCreated the list of standard tags which have yet
     *                                to be created
     *
     * @return tagNames a list of TagNameDefinitions
     */
    private static Set<TagNameDefinition> upgradeTagPropertiesFile(List<String> tagProperties, Set<String> standardTagsToBeCreated) {
        Set<TagNameDefinition> tagNames = new HashSet<>();
        List<String> legacyNotableTags = new ArrayList<>();
        String badTagsStr = ModuleSettings.getConfigSetting("CentralRepository", "db.badTags"); // NON-NLS
        if (badTagsStr == null || badTagsStr.isEmpty()) {  //if there were no bad tags in the central repo properties file use the default list
            legacyNotableTags.addAll(STANDARD_NOTABLE_TAG_DISPLAY_NAMES);
        } else {  //otherwise use the list that was in the central repository properties file
            legacyNotableTags.addAll(Arrays.asList(badTagsStr.split(",")));
        }
        for (String tagNameTuple : tagProperties) {
            String[] tagNameAttributes = tagNameTuple.split(","); //get the attributes
            standardTagsToBeCreated.remove(tagNameAttributes[0]); //remove the tag from the list of standard tags which have not been created
            if (legacyNotableTags.contains(tagNameAttributes[0])) { //if tag should be notable mark create it as such
                tagNames.add(new TagNameDefinition(tagNameAttributes[0], tagNameAttributes[1],
                        TagName.HTML_COLOR.valueOf(tagNameAttributes[2]), TskData.FileKnown.BAD));
            } else {  //otherwise create it as unknown
                tagNames.add(new TagNameDefinition(tagNameAttributes[0], tagNameAttributes[1],
                        TagName.HTML_COLOR.valueOf(tagNameAttributes[2]), TskData.FileKnown.UNKNOWN)); //add the default value for that tag 
            }
        }
        return tagNames;
    }

    /**
     * Read the Tags.properties file to get the TagNameDefinitions that are
     * preserved accross cases.
     *
     * @param tagProperties           the list of comma seperated tags in the
     *                                Tags.properties file
     * @param standardTagsToBeCreated the list of standard tags which have yet
     *                                to be created
     *
     * @return tagNames a list of TagNameDefinitions
     */
    private static Set<TagNameDefinition> readCurrentTagPropertiesFile(List<String> tagProperties, Set<String> standardTagsToBeCreated) {
        Set<TagNameDefinition> tagNames = new HashSet<>();
        for (String tagNameTuple : tagProperties) {
            String[] tagNameAttributes = tagNameTuple.split(","); //get the attributes
            standardTagsToBeCreated.remove(tagNameAttributes[0]);  //remove the tag from the list of standard tags which have not been created
            tagNames.add(new TagNameDefinition(tagNameAttributes[0], tagNameAttributes[1],
                    TagName.HTML_COLOR.valueOf(tagNameAttributes[2]), TskData.FileKnown.valueOf(tagNameAttributes[3])));
        }
        return tagNames;
    }

    /**
     * Sets the tag name definitions in the tag settings file.
     *
     * @param tagNames A set of tag name definition objects.
     */
    static synchronized void setTagNameDefinitions(Set<TagNameDefinition> tagNames) {
        StringBuilder setting = new StringBuilder();
        for (TagNameDefinition tagName : tagNames) {
            if (setting.length() != 0) {
                setting.append(";");
            }
            setting.append(tagName.toSettingsFormat());
            if (Case.isCaseOpen()) {
                SleuthkitCase caseDb = Case.getCurrentCase().getSleuthkitCase();
                tagName.saveToCase(caseDb);
            }
        }
        ModuleSettings.setConfigSetting(TAGS_SETTINGS_NAME, TAG_NAMES_SETTING_KEY, setting.toString());
    }

}<|MERGE_RESOLUTION|>--- conflicted
+++ resolved
@@ -66,14 +66,9 @@
      * @param displayName The display name for the tag name.
      * @param description The description for the tag name.
      * @param color       The color for the tag name.
-     * @param knownStatus The status denoted by the tag name.
-     */
-<<<<<<< HEAD
+     * @param status      The status denoted by the tag name.
+     */
     public TagNameDefinition(String displayName, String description, TagName.HTML_COLOR color, TskData.FileKnown status) {
-
-=======
-    TagNameDefinition(String displayName, String description, TagName.HTML_COLOR color, TskData.FileKnown status) {
->>>>>>> edc7816b
         this.displayName = displayName;
         this.description = description;
         this.color = color;
