/*
 * Autopsy Forensic Browser
 *
 * Copyright 2011-2015 Basis Technology Corp.
 * Contact: carrier <at> sleuthkit <dot> org
 *
 * Licensed under the Apache License, Version 2.0 (the "License");
 * you may not use this file except in compliance with the License.
 * You may obtain a copy of the License at
 *
 *     http://www.apache.org/licenses/LICENSE-2.0
 *
 * Unless required by applicable law or agreed to in writing, software
 * distributed under the License is distributed on an "AS IS" BASIS,
 * WITHOUT WARRANTIES OR CONDITIONS OF ANY KIND, either express or implied.
 * See the License for the specific language governing permissions and
 * limitations under the License.
 */
package org.sleuthkit.autopsy.casemodule;

import java.awt.Component;
import java.awt.Dialog;
import java.io.File;
import java.text.MessageFormat;
import java.util.logging.Level;
import javax.swing.JComponent;
import javax.swing.SwingWorker;
import javax.swing.SwingUtilities;
import org.openide.DialogDescriptor;
import org.openide.DialogDisplayer;
import org.openide.NotifyDescriptor;
import org.openide.WizardDescriptor;
import org.openide.util.HelpCtx;
import org.openide.util.NbBundle;
import org.openide.util.actions.CallableSystemAction;
import org.openide.util.actions.SystemAction;
import org.sleuthkit.autopsy.coreutils.Logger;
import javax.swing.JOptionPane;
import org.sleuthkit.autopsy.casemodule.Case.CaseType;
import org.sleuthkit.autopsy.core.UserPreferences;
import org.sleuthkit.datamodel.CaseDbConnectionInfo;
import org.sleuthkit.datamodel.TskData.DbType;

/**
 * Action to open the New Case wizard.
 */
final class NewCaseWizardAction extends CallableSystemAction {

    private WizardDescriptor.Panel<WizardDescriptor>[] panels;

    private static final Logger logger = Logger.getLogger(NewCaseWizardAction.class.getName());

    @Override
    public void performAction() {
        // there's a case open
        if (Case.existsCurrentCase()) {
            // show the confirmation first to close the current case and open the "New Case" wizard panel
            String closeCurrentCase = NbBundle
                    .getMessage(this.getClass(), "NewCaseWizardAction.closeCurCase.confMsg.msg");
            NotifyDescriptor d = new NotifyDescriptor.Confirmation(closeCurrentCase,
                    NbBundle.getMessage(this.getClass(),
                            "NewCaseWizardAction.closeCurCase.confMsg.title"),
                    NotifyDescriptor.YES_NO_OPTION, NotifyDescriptor.WARNING_MESSAGE);
            d.setValue(NotifyDescriptor.NO_OPTION);

            Object res = DialogDisplayer.getDefault().notify(d);
            if (res != null && res == DialogDescriptor.YES_OPTION) {
                try {
                    Case.getCurrentCase().closeCase(); // close the current case
                    newCaseAction(); // start the new case creation process
                } catch (Exception ex) {
                    Logger.getLogger(NewCaseWizardAction.class.getName()).log(Level.WARNING, "Error closing case.", ex); //NON-NLS
                }
            }
        } else {
            newCaseAction();
        }
    }

    /**
     * The method to perform new case creation
     */
    private void newCaseAction() {
        final WizardDescriptor wizardDescriptor = new WizardDescriptor(getPanels());
        // {0} will be replaced by WizardDesriptor.Panel.getComponent().getName()
        wizardDescriptor.setTitleFormat(new MessageFormat("{0}"));
        wizardDescriptor.setTitle(NbBundle.getMessage(this.getClass(), "NewCaseWizardAction.newCase.windowTitle.text"));
        Dialog dialog = DialogDisplayer.getDefault().createDialog(wizardDescriptor);
        dialog.setVisible(true);
        dialog.toFront();

<<<<<<< HEAD
        if (wizardDescriptor.getValue() == WizardDescriptor.FINISH_OPTION) {
            new SwingWorker<Void, Void>() {

                @Override
                protected Void doInBackground() throws Exception {
                    // Create case.

                    String caseNumber = (String) wizardDescriptor.getProperty("caseNumber"); //NON-NLS
                    String examiner = (String) wizardDescriptor.getProperty("caseExaminer"); //NON-NLS
                    final String caseName = (String) wizardDescriptor.getProperty("caseName"); //NON-NLS
                    String createdDirectory = (String) wizardDescriptor.getProperty("createdDirectory"); //NON-NLS
                    CaseType caseType = CaseType.values()[(int) wizardDescriptor.getProperty("caseType")]; //NON-NLS

                    Case.create(createdDirectory, caseName, caseNumber, examiner, caseType);
                    return null;
                }

                @Override
                protected void done() {
                    try {
                        get();
                        CaseType currentCaseType = CaseType.values()[(int) wizardDescriptor.getProperty("caseType")]; //NON-NLS
                        CaseDbConnectionInfo info = UserPreferences.getDatabaseConnectionInfo();
                        if ((currentCaseType == CaseType.SINGLE_USER_CASE) || ((info.getDbType() != DbType.SQLITE) && info.canConnect())) {
                            AddImageAction addImageAction = SystemAction.get(AddImageAction.class);
                            addImageAction.actionPerformed(null);
                        } else {
                            JOptionPane.showMessageDialog(null,
                                    NbBundle.getMessage(this.getClass(), "NewCaseWizardAction.databaseProblem1.text"),
                                    NbBundle.getMessage(this.getClass(), "NewCaseWizardAction.databaseProblem2.text"),
                                    JOptionPane.ERROR_MESSAGE);
                            doFailedCaseCleanup(wizardDescriptor);
                        }

                    } catch (Exception ex) {
                        final String caseName = (String) wizardDescriptor.getProperty("caseName"); //NON-NLS
                        SwingUtilities.invokeLater(() -> {
                            JOptionPane.showMessageDialog(null, NbBundle.getMessage(this.getClass(),
                                    "CaseCreateAction.msgDlg.cantCreateCase.msg") + " " + caseName,
                                    NbBundle.getMessage(this.getClass(),
                                            "CaseOpenAction.msgDlg.cantOpenCase.title"),
                                    JOptionPane.ERROR_MESSAGE);
                        });
                        doFailedCaseCleanup(wizardDescriptor);
                    }
                }
            }.execute();
=======
        boolean finished = wizardDescriptor.getValue() == WizardDescriptor.FINISH_OPTION; // check if it finishes (it's not cancelled)
        boolean isCancelled = wizardDescriptor.getValue() == WizardDescriptor.CANCEL_OPTION; // check if the "Cancel" button is pressed
>>>>>>> c517eb4e

        } else {
            new Thread(() -> {
                doFailedCaseCleanup(wizardDescriptor);
            }).start();
        }
    }

<<<<<<< HEAD
    private void doFailedCaseCleanup(WizardDescriptor wizardDescriptor) {
        String createdDirectory = (String) wizardDescriptor.getProperty("createdDirectory"); //NON-NLS

        if (createdDirectory != null) {
            logger.log(Level.INFO, "Deleting a created case directory due to an error, dir: {0}", createdDirectory); //NON-NLS
            Case.deleteCaseDirectory(new File(createdDirectory));
=======
        // if Cancel button is pressed
        if (isCancelled) {
            String createdDirectory = (String) wizardDescriptor.getProperty("createdDirectory"); //NON-NLS
            if (createdDirectory != null) {
                logger.log(Level.INFO, "Deleting a created case directory due to isCancelled set, dir: " + createdDirectory); //NON-NLS
                Case.deleteCaseDirectory(new File(createdDirectory));
            }
            // if there's case opened, close the case
            if (Case.existsCurrentCase()) {
                // close the previous case if there's any
                CaseCloseAction closeCase = SystemAction.get(CaseCloseAction.class);
                closeCase.actionPerformed(null);
            }
>>>>>>> c517eb4e
        }
    }

    /**
     * Initialize panels representing individual wizard's steps and sets various
     * properties for them influencing wizard appearance.
     */
    @SuppressWarnings({"unchecked", "rawtypes"})
    private WizardDescriptor.Panel<WizardDescriptor>[] getPanels() {
        if (panels == null) {
            panels = new WizardDescriptor.Panel[]{
                new NewCaseWizardPanel1(),
                new NewCaseWizardPanel2()
            };
            String[] steps = new String[panels.length];
            for (int i = 0; i < panels.length; i++) {
                Component c = panels[i].getComponent();
                // Default step name to component name of panel. Mainly useful
                // for getting the name of the target chooser to appear in the
                // list of steps.
                steps[i] = c.getName();
                if (c instanceof JComponent) { // assume Swing components
                    JComponent jc = (JComponent) c;
                    // Sets step number of a component
                    jc.putClientProperty("WizardPanel_contentSelectedIndex", i);
                    // Sets steps names for a panel
                    jc.putClientProperty("WizardPanel_contentData", steps);
                    // Turn on subtitle creation on each step
                    jc.putClientProperty("WizardPanel_autoWizardStyle", Boolean.TRUE);
                    // Show steps on the left side with the image on the background
                    jc.putClientProperty("WizardPanel_contentDisplayed", Boolean.TRUE);
                    // Turn on numbering of all steps
                    jc.putClientProperty("WizardPanel_contentNumbered", Boolean.TRUE);
                }
            }
        }
        return panels;
    }

    @Override
    public String getName() {
        return NbBundle.getMessage(this.getClass(), "NewCaseWizardAction.getName.text");
    }

    @Override
    public String iconResource() {
        return null;
    }

    @Override
    public HelpCtx getHelpCtx() {
        return HelpCtx.DEFAULT_HELP;
    }

    @Override
    protected boolean asynchronous() {
        return false;
    }
}<|MERGE_RESOLUTION|>--- conflicted
+++ resolved
@@ -89,7 +89,6 @@
         dialog.setVisible(true);
         dialog.toFront();
 
-<<<<<<< HEAD
         if (wizardDescriptor.getValue() == WizardDescriptor.FINISH_OPTION) {
             new SwingWorker<Void, Void>() {
 
@@ -137,11 +136,6 @@
                     }
                 }
             }.execute();
-=======
-        boolean finished = wizardDescriptor.getValue() == WizardDescriptor.FINISH_OPTION; // check if it finishes (it's not cancelled)
-        boolean isCancelled = wizardDescriptor.getValue() == WizardDescriptor.CANCEL_OPTION; // check if the "Cancel" button is pressed
->>>>>>> c517eb4e
-
         } else {
             new Thread(() -> {
                 doFailedCaseCleanup(wizardDescriptor);
@@ -149,28 +143,12 @@
         }
     }
 
-<<<<<<< HEAD
     private void doFailedCaseCleanup(WizardDescriptor wizardDescriptor) {
         String createdDirectory = (String) wizardDescriptor.getProperty("createdDirectory"); //NON-NLS
 
         if (createdDirectory != null) {
             logger.log(Level.INFO, "Deleting a created case directory due to an error, dir: {0}", createdDirectory); //NON-NLS
             Case.deleteCaseDirectory(new File(createdDirectory));
-=======
-        // if Cancel button is pressed
-        if (isCancelled) {
-            String createdDirectory = (String) wizardDescriptor.getProperty("createdDirectory"); //NON-NLS
-            if (createdDirectory != null) {
-                logger.log(Level.INFO, "Deleting a created case directory due to isCancelled set, dir: " + createdDirectory); //NON-NLS
-                Case.deleteCaseDirectory(new File(createdDirectory));
-            }
-            // if there's case opened, close the case
-            if (Case.existsCurrentCase()) {
-                // close the previous case if there's any
-                CaseCloseAction closeCase = SystemAction.get(CaseCloseAction.class);
-                closeCase.actionPerformed(null);
-            }
->>>>>>> c517eb4e
         }
     }
 
