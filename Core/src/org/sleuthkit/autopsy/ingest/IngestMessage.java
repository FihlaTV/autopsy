--- conflicted
+++ resolved
@@ -20,11 +20,7 @@
 
 import java.text.SimpleDateFormat;
 import java.util.Date;
-<<<<<<< HEAD
-=======
-
 import org.openide.util.NbBundle;
->>>>>>> 91469131
 import org.sleuthkit.datamodel.BlackboardArtifact;
 
 /**
@@ -108,11 +104,7 @@
         sb.append(NbBundle.getMessage(this.getClass(), "IngestMessage.toString.type.text", messageType.name()));
         if (source != null) //can be null for manager messages
         {
-<<<<<<< HEAD
-            sb.append(" source: ").append(source);
-=======
-            sb.append(NbBundle.getMessage(this.getClass(), "IngestMessage.toString.source.text", source.getName()));
->>>>>>> 91469131
+            sb.append(source);
         }
         sb.append(
                 NbBundle.getMessage(this.getClass(), "IngestMessage.toString.date.text", dateFormat.format(datePosted)));
