--- conflicted
+++ resolved
@@ -268,11 +268,7 @@
     <Component class="javax.swing.JComboBox" name="fileIngestFilterComboBox">
       <Properties>
         <Property name="model" type="javax.swing.ComboBoxModel" editor="org.netbeans.modules.form.RADConnectionPropertyEditor">
-<<<<<<< HEAD
-          <Connection code="new DefaultComboBoxModel&lt;&gt;(controller.getComboBoxContents())" type="code"/>
-=======
           <Connection code="new DefaultComboBoxModel&lt;&gt;(getComboBoxContents())" type="code"/>
->>>>>>> 1d82336c
         </Property>
       </Properties>
       <Events>
