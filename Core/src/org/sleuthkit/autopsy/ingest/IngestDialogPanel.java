/*
 * Autopsy Forensic Browser
 * 
 * Copyright 2011 Basis Technology Corp.
 * Contact: carrier <at> sleuthkit <dot> org
 * 
 * Licensed under the Apache License, Version 2.0 (the "License");
 * you may not use this file except in compliance with the License.
 * You may obtain a copy of the License at
 * 
 *     http://www.apache.org/licenses/LICENSE-2.0
 * 
 * Unless required by applicable law or agreed to in writing, software
 * distributed under the License is distributed on an "AS IS" BASIS,
 * WITHOUT WARRANTIES OR CONDITIONS OF ANY KIND, either express or implied.
 * See the License for the specific language governing permissions and
 * limitations under the License.
 */
package org.sleuthkit.autopsy.ingest;

import java.awt.Component;
import java.awt.Graphics;
import java.awt.event.ActionEvent;
import java.awt.event.ActionListener;
import java.awt.event.WindowAdapter;
import java.awt.event.WindowEvent;
import java.beans.PropertyChangeEvent;
import java.beans.PropertyChangeListener;
import java.util.ArrayList;
import java.util.Arrays;
import java.util.Collection;
import java.util.HashMap;
import java.util.List;
import java.util.Map;
import java.util.logging.Level;
import org.sleuthkit.autopsy.coreutils.Logger;
import javax.swing.JPanel;
import javax.swing.JTable;
import javax.swing.ListSelectionModel;
import javax.swing.event.ListSelectionEvent;
import javax.swing.event.ListSelectionListener;
import javax.swing.table.AbstractTableModel;
import javax.swing.table.DefaultTableCellRenderer;
import javax.swing.table.TableColumn;
<<<<<<< HEAD
=======
import org.openide.util.lookup.ServiceProvider;
>>>>>>> 17a87fd2
import org.sleuthkit.autopsy.casemodule.IngestConfigurator;
import org.sleuthkit.autopsy.corecomponents.AdvancedConfigurationDialog;
import org.sleuthkit.autopsy.coreutils.ModuleSettings;
import org.sleuthkit.datamodel.Content;

/**
 * main configuration panel for all ingest modules, reusable JPanel component
 */
@ServiceProvider(service = IngestConfigurator.class)
public class IngestDialogPanel extends javax.swing.JPanel implements IngestConfigurator {

    private IngestManager manager = null;
    private List<IngestModuleAbstract> modules;
    private IngestModuleAbstract currentModule;
    private Map<String, Boolean> moduleStates;
    private ModulesTableModel tableModel;
    private static final Logger logger = Logger.getLogger(IngestDialogPanel.class.getName());
    public static final String DISABLED_MOD = "Disabled_Ingest_Modules";
    public static final String PARSE_UNALLOC = "Process_Unallocated_Space";
<<<<<<< HEAD
    // The inut content that's just been added to the database
    private List<Content> inputContent;
    private static IngestDialogPanel instance = null;
=======
    // The image that's just been added to the database
    private Image image;
>>>>>>> 17a87fd2

    /** Creates new form IngestDialogPanel */
    public IngestDialogPanel() {
        tableModel = new ModulesTableModel();
        modules = new ArrayList<IngestModuleAbstract>();
        moduleStates = new HashMap<String, Boolean>();
        initComponents();
        customizeComponents();
    }

    private void loadModules() {
        this.modules.clear();
        //this.moduleStates.clear(); maintain the state
        Collection<IngestModuleImage> imageModules = manager.enumerateImageModules();
        for (final IngestModuleImage module : imageModules) {
            addModule(module);
        }
        Collection<IngestModuleAbstractFile> fsModules = manager.enumerateAbstractFileModules();
        for (final IngestModuleAbstractFile module : fsModules) {
            addModule(module);
        }
    }

    private void customizeComponents() {
        modulesTable.setModel(tableModel);
        this.manager = IngestManager.getDefault();
      
        loadModules();
        try {
            IngestModuleLoader.getDefault().addModulesReloadedListener(new PropertyChangeListener() {

                @Override
                public void propertyChange(PropertyChangeEvent evt) {
                    if (evt.getPropertyName().equals(IngestModuleLoader.Event.ModulesReloaded.toString())) {
                        loadModules();
                    }
                }
                
            });
        } catch (IngestModuleLoaderException ex) {
            logger.log(Level.SEVERE, "Could not initialize ingest module loader to listen for module config changes", ex);
        }

        modulesTable.setTableHeader(null);
        modulesTable.setSelectionMode(ListSelectionModel.SINGLE_SELECTION);

        //custom renderer for tooltips

        ModulesTableRenderer renderer = new ModulesTableRenderer();
        //customize column witdhs
        final int width = modulesScrollPane.getPreferredSize().width;
        TableColumn column = null;
        for (int i = 0; i < modulesTable.getColumnCount(); i++) {
            column = modulesTable.getColumnModel().getColumn(i);
            if (i == 0) {
                column.setPreferredWidth(((int) (width * 0.15)));
            } else {
                column.setCellRenderer(renderer);
                column.setPreferredWidth(((int) (width * 0.84)));
            }
        }

        modulesTable.getSelectionModel().addListSelectionListener(new ListSelectionListener() {

            @Override
            public void valueChanged(ListSelectionEvent e) {
                ListSelectionModel listSelectionModel = (ListSelectionModel) e.getSource();
                if (!listSelectionModel.isSelectionEmpty()) {
                    save();
                    int index = listSelectionModel.getMinSelectionIndex();
                    currentModule = modules.get(index);
                    reload();
                    advancedButton.setEnabled(currentModule.hasAdvancedConfiguration());
                } else {
                    currentModule = null;
                }
            }
        });
        
        processUnallocCheckbox.setSelected(manager.getProcessUnallocSpace());

    }

   
    
    private void setProcessUnallocSpaceEnabled(boolean enabled) {
        processUnallocCheckbox.setEnabled(enabled);
    }

    @Override
    public void paint(Graphics g) {
        super.paint(g);
        if (manager.isIngestRunning()) {
            setProcessUnallocSpaceEnabled(false);

        } else {
            setProcessUnallocSpaceEnabled(true);
        }
    }

    private void addModule(IngestModuleAbstract module) {
        final String moduleName = module.getName();
        modules.add(module);
        moduleStates.put(moduleName, true);
    }

    /** This method is called from within the constructor to
     * initialize the form.
     * WARNING: Do NOT modify this code. The content of this method is
     * always regenerated by the Form Editor.
     */
    @SuppressWarnings("unchecked")
    // <editor-fold defaultstate="collapsed" desc="Generated Code">//GEN-BEGIN:initComponents
    private void initComponents() {

        timeGroup = new javax.swing.ButtonGroup();
        modulesScrollPane = new javax.swing.JScrollPane();
        modulesTable = new javax.swing.JTable();
        jPanel1 = new javax.swing.JPanel();
        advancedButton = new javax.swing.JButton();
        jSeparator2 = new javax.swing.JSeparator();
        jScrollPane1 = new javax.swing.JScrollPane();
        simplePanel = new javax.swing.JPanel();
        processUnallocPanel = new javax.swing.JPanel();
        processUnallocCheckbox = new javax.swing.JCheckBox();

        setMaximumSize(new java.awt.Dimension(5750, 3000));
        setMinimumSize(new java.awt.Dimension(522, 257));
        setPreferredSize(new java.awt.Dimension(575, 300));

        modulesScrollPane.setBorder(javax.swing.BorderFactory.createLineBorder(new java.awt.Color(160, 160, 160)));
        modulesScrollPane.setPreferredSize(new java.awt.Dimension(160, 160));

        modulesTable.setBackground(new java.awt.Color(240, 240, 240));
        modulesTable.setModel(new javax.swing.table.DefaultTableModel(
            new Object [][] {

            },
            new String [] {

            }
        ));
        modulesTable.setShowHorizontalLines(false);
        modulesTable.setShowVerticalLines(false);
        modulesScrollPane.setViewportView(modulesTable);

        jPanel1.setBorder(javax.swing.BorderFactory.createLineBorder(new java.awt.Color(160, 160, 160)));
        jPanel1.setPreferredSize(new java.awt.Dimension(338, 257));

        advancedButton.setText(org.openide.util.NbBundle.getMessage(IngestDialogPanel.class, "IngestDialogPanel.advancedButton.text")); // NOI18N
        advancedButton.setEnabled(false);
        advancedButton.addActionListener(new java.awt.event.ActionListener() {
            public void actionPerformed(java.awt.event.ActionEvent evt) {
                advancedButtonActionPerformed(evt);
            }
        });

        jScrollPane1.setBorder(null);
        jScrollPane1.setPreferredSize(new java.awt.Dimension(250, 180));

        simplePanel.setLayout(new javax.swing.BoxLayout(simplePanel, javax.swing.BoxLayout.PAGE_AXIS));
        jScrollPane1.setViewportView(simplePanel);

        javax.swing.GroupLayout jPanel1Layout = new javax.swing.GroupLayout(jPanel1);
        jPanel1.setLayout(jPanel1Layout);
        jPanel1Layout.setHorizontalGroup(
            jPanel1Layout.createParallelGroup(javax.swing.GroupLayout.Alignment.LEADING)
            .addComponent(jScrollPane1, javax.swing.GroupLayout.DEFAULT_SIZE, 326, Short.MAX_VALUE)
            .addComponent(jSeparator2, javax.swing.GroupLayout.Alignment.TRAILING)
            .addGroup(javax.swing.GroupLayout.Alignment.TRAILING, jPanel1Layout.createSequentialGroup()
                .addContainerGap(javax.swing.GroupLayout.DEFAULT_SIZE, Short.MAX_VALUE)
                .addComponent(advancedButton)
                .addContainerGap())
        );
        jPanel1Layout.setVerticalGroup(
            jPanel1Layout.createParallelGroup(javax.swing.GroupLayout.Alignment.LEADING)
            .addGroup(javax.swing.GroupLayout.Alignment.TRAILING, jPanel1Layout.createSequentialGroup()
                .addComponent(jScrollPane1, javax.swing.GroupLayout.DEFAULT_SIZE, javax.swing.GroupLayout.DEFAULT_SIZE, Short.MAX_VALUE)
                .addPreferredGap(javax.swing.LayoutStyle.ComponentPlacement.RELATED)
                .addComponent(jSeparator2, javax.swing.GroupLayout.PREFERRED_SIZE, 10, javax.swing.GroupLayout.PREFERRED_SIZE)
                .addGap(0, 0, 0)
                .addComponent(advancedButton)
                .addContainerGap())
        );

        processUnallocPanel.setBorder(javax.swing.BorderFactory.createLineBorder(new java.awt.Color(160, 160, 160)));

        processUnallocCheckbox.setText(org.openide.util.NbBundle.getMessage(IngestDialogPanel.class, "IngestDialogPanel.processUnallocCheckbox.text")); // NOI18N
        processUnallocCheckbox.setToolTipText(org.openide.util.NbBundle.getMessage(IngestDialogPanel.class, "IngestDialogPanel.processUnallocCheckbox.toolTipText")); // NOI18N
        processUnallocCheckbox.addActionListener(new java.awt.event.ActionListener() {
            public void actionPerformed(java.awt.event.ActionEvent evt) {
                processUnallocCheckboxActionPerformed(evt);
            }
        });

        javax.swing.GroupLayout processUnallocPanelLayout = new javax.swing.GroupLayout(processUnallocPanel);
        processUnallocPanel.setLayout(processUnallocPanelLayout);
        processUnallocPanelLayout.setHorizontalGroup(
            processUnallocPanelLayout.createParallelGroup(javax.swing.GroupLayout.Alignment.LEADING)
            .addGroup(processUnallocPanelLayout.createSequentialGroup()
                .addContainerGap()
                .addComponent(processUnallocCheckbox)
                .addContainerGap(60, Short.MAX_VALUE))
        );
        processUnallocPanelLayout.setVerticalGroup(
            processUnallocPanelLayout.createParallelGroup(javax.swing.GroupLayout.Alignment.LEADING)
            .addGroup(javax.swing.GroupLayout.Alignment.TRAILING, processUnallocPanelLayout.createSequentialGroup()
                .addContainerGap(javax.swing.GroupLayout.DEFAULT_SIZE, Short.MAX_VALUE)
                .addComponent(processUnallocCheckbox)
                .addContainerGap())
        );

        javax.swing.GroupLayout layout = new javax.swing.GroupLayout(this);
        this.setLayout(layout);
        layout.setHorizontalGroup(
            layout.createParallelGroup(javax.swing.GroupLayout.Alignment.LEADING)
            .addGroup(layout.createSequentialGroup()
                .addContainerGap()
                .addGroup(layout.createParallelGroup(javax.swing.GroupLayout.Alignment.LEADING)
                    .addComponent(modulesScrollPane, javax.swing.GroupLayout.DEFAULT_SIZE, javax.swing.GroupLayout.DEFAULT_SIZE, Short.MAX_VALUE)
                    .addComponent(processUnallocPanel, javax.swing.GroupLayout.DEFAULT_SIZE, javax.swing.GroupLayout.DEFAULT_SIZE, Short.MAX_VALUE))
                .addPreferredGap(javax.swing.LayoutStyle.ComponentPlacement.RELATED)
                .addComponent(jPanel1, javax.swing.GroupLayout.PREFERRED_SIZE, 328, javax.swing.GroupLayout.PREFERRED_SIZE)
                .addContainerGap())
        );
        layout.setVerticalGroup(
            layout.createParallelGroup(javax.swing.GroupLayout.Alignment.LEADING)
            .addGroup(layout.createSequentialGroup()
                .addContainerGap()
                .addGroup(layout.createParallelGroup(javax.swing.GroupLayout.Alignment.LEADING)
                    .addComponent(jPanel1, javax.swing.GroupLayout.DEFAULT_SIZE, 278, Short.MAX_VALUE)
                    .addGroup(layout.createSequentialGroup()
                        .addComponent(modulesScrollPane, javax.swing.GroupLayout.DEFAULT_SIZE, 233, Short.MAX_VALUE)
                        .addPreferredGap(javax.swing.LayoutStyle.ComponentPlacement.RELATED)
                        .addComponent(processUnallocPanel, javax.swing.GroupLayout.DEFAULT_SIZE, javax.swing.GroupLayout.DEFAULT_SIZE, javax.swing.GroupLayout.PREFERRED_SIZE)))
                .addContainerGap())
        );
    }// </editor-fold>//GEN-END:initComponents

    private void advancedButtonActionPerformed(java.awt.event.ActionEvent evt) {//GEN-FIRST:event_advancedButtonActionPerformed
        final AdvancedConfigurationDialog dialog = new AdvancedConfigurationDialog();
        dialog.addApplyButtonListener(new ActionListener() {

            @Override
            public void actionPerformed(ActionEvent e) {
                dialog.close();
                currentModule.saveAdvancedConfiguration();
                reload();
            }
        });
        dialog.addWindowListener(new WindowAdapter() {

            @Override
            public void windowClosing(WindowEvent e) {
                dialog.close();
                reload();
            }
        });
        save(); // save the simple panel
        dialog.display(currentModule.getAdvancedConfiguration());
    }//GEN-LAST:event_advancedButtonActionPerformed

    private void processUnallocCheckboxActionPerformed(java.awt.event.ActionEvent evt) {//GEN-FIRST:event_processUnallocCheckboxActionPerformed
        // TODO add your handling code here:
    }//GEN-LAST:event_processUnallocCheckboxActionPerformed

    // Variables declaration - do not modify//GEN-BEGIN:variables
    private javax.swing.JButton advancedButton;
    private javax.swing.JPanel jPanel1;
    private javax.swing.JScrollPane jScrollPane1;
    private javax.swing.JSeparator jSeparator2;
    private javax.swing.JScrollPane modulesScrollPane;
    private javax.swing.JTable modulesTable;
    private javax.swing.JCheckBox processUnallocCheckbox;
    private javax.swing.JPanel processUnallocPanel;
    private javax.swing.JPanel simplePanel;
    private javax.swing.ButtonGroup timeGroup;
    // End of variables declaration//GEN-END:variables

    private class ModulesTableModel extends AbstractTableModel {

        @Override
        public int getRowCount() {
            return modules.size();
        }

        @Override
        public int getColumnCount() {
            return 2;
        }

        @Override
        public Object getValueAt(int rowIndex, int columnIndex) {
            String name = modules.get(rowIndex).getName();
            if (columnIndex == 0) {
                return moduleStates.get(name);
            } else {
                return name;
            }
        }

        @Override
        public boolean isCellEditable(int rowIndex, int columnIndex) {
            return columnIndex == 0;
        }

        @Override
        public void setValueAt(Object aValue, int rowIndex, int columnIndex) {
            if (columnIndex == 0) {
                moduleStates.put((String) getValueAt(rowIndex, 1), (Boolean) aValue);

            }
        }

        @Override
        public Class<?> getColumnClass(int c) {
            return getValueAt(0, c).getClass();
        }
    }

    List<IngestModuleAbstract> getModulesToStart() {
        List<IngestModuleAbstract> modulesToStart = new ArrayList<IngestModuleAbstract>();
        for (IngestModuleAbstract module : modules) {
            boolean moduleEnabled = moduleStates.get(module.getName());
            if (moduleEnabled) {
                modulesToStart.add(module);
            }
        }
        return modulesToStart;
    }


    
    private boolean processUnallocSpaceEnabled() {
        return processUnallocCheckbox.isEnabled();
    }



    /**
     * To be called whenever the next, close, or start buttons are pressed.
     * 
     */
    @Override
    public void save() {
        // Save the current module
        if (currentModule != null && currentModule.hasSimpleConfiguration()) {
            currentModule.saveSimpleConfiguration();
        }
        // Save this panel
        List<String> modulesDisabled = new ArrayList<String>();
        for(int i=0; i<modulesTable.getRowCount(); i++) {
            // Column 0 is always the module's checkbox (which is retreived as a boolean)
            Boolean enabled = (Boolean) modulesTable.getValueAt(i, 0);
            if(!enabled) {
                // Column 1 is always the module name
                String moduleName = (String) modulesTable.getValueAt(i, 1);
                modulesDisabled.add(moduleName);
            }
        }
        // Add all the enabled modules to the properties separated by a coma
        String list = "";
        for(int i=0; i<modulesDisabled.size(); i++) {
            list += modulesDisabled.get(i);
            if(i+1 < modulesDisabled.size()) {
                list += ", ";
            }
        }
        ModuleSettings.setConfigSetting(IngestManager.MODULE_PROPERTIES, DISABLED_MOD, list);
        String processUnalloc = Boolean.toString(processUnallocCheckbox.isSelected());
        ModuleSettings.setConfigSetting(IngestManager.MODULE_PROPERTIES, PARSE_UNALLOC, processUnalloc);
        
    }
    
    /**
     * Called when the dialog needs to be reloaded. Most commonly used
     * to refresh the simple panel.
     * 
     * Called every time this panel is displayed.
     */
    @Override
    public void reload() {
        // Reload the simple panel
        if(this.modulesTable.getSelectedRow() != -1) {
            simplePanel.removeAll();
            if (currentModule.hasSimpleConfiguration()) {
                simplePanel.add(currentModule.getSimpleConfiguration());
            }
            simplePanel.revalidate();
            simplePanel.repaint();
        }
        // Reload this panel
        String list = ModuleSettings.getConfigSetting(IngestManager.MODULE_PROPERTIES, DISABLED_MOD);
        if(list!=null) { // if no property is found, list will be null
            List<String> modulesDisabled = new ArrayList<String>(Arrays.asList(list.split(", ")));
            // For every row, see if that module name is in the ArrayList
            for(int i=0; i<modulesTable.getRowCount(); i++) {
                String moduleName = (String) modulesTable.getValueAt(i, 1);
                if(modulesDisabled.contains(moduleName)) {
                    modulesTable.setValueAt(false, i, 0); // we found it, disable the module
                } else {
                    modulesTable.setValueAt(true, i, 0); // not on disabled list, or a new module, enable it
                }
            }
        }
        String processUnalloc = ModuleSettings.getConfigSetting(IngestManager.MODULE_PROPERTIES, PARSE_UNALLOC);
        if(processUnalloc!=null) {
            processUnallocCheckbox.setSelected(Boolean.parseBoolean(processUnalloc));
        }
    }

    @Override
    public JPanel getIngestConfigPanel() {
        this.reload();
        return this;
    }

    @Override
    public void setContent(List<Content> inputContent) {
        this.inputContent = inputContent;
    }

    @Override
    public void start() {
        //pick the modules
        List<IngestModuleAbstract> modulesToStart = getModulesToStart();

        if (!modulesToStart.isEmpty()) {
            manager.execute(modulesToStart, inputContent);
        }


        //update ingest proc. unalloc space
        if (processUnallocSpaceEnabled() ) {
            manager.setProcessUnallocSpace(processUnallocCheckbox.isSelected());
        }
    }

    @Override
    public boolean isIngestRunning() {
        return manager.isIngestRunning();
    }
    
    

    /**
     * Custom cell renderer for tooltips with module description
     */
    private class ModulesTableRenderer extends DefaultTableCellRenderer {

        @Override
        public Component getTableCellRendererComponent(
                JTable table, Object value,
                boolean isSelected, boolean hasFocus,
                int row, int column) {

            super.getTableCellRendererComponent(table, value, isSelected, hasFocus, row, column);

            if (column == 1) {
                //String moduleName = (String) table.getModel().getValueAt(row, column);
                IngestModuleAbstract module = modules.get(row);
                String moduleDescr = module.getDescription();
                setToolTipText(moduleDescr);
            }




            return this;
        }
    }
}<|MERGE_RESOLUTION|>--- conflicted
+++ resolved
@@ -42,10 +42,7 @@
 import javax.swing.table.AbstractTableModel;
 import javax.swing.table.DefaultTableCellRenderer;
 import javax.swing.table.TableColumn;
-<<<<<<< HEAD
-=======
 import org.openide.util.lookup.ServiceProvider;
->>>>>>> 17a87fd2
 import org.sleuthkit.autopsy.casemodule.IngestConfigurator;
 import org.sleuthkit.autopsy.corecomponents.AdvancedConfigurationDialog;
 import org.sleuthkit.autopsy.coreutils.ModuleSettings;
@@ -65,14 +62,10 @@
     private static final Logger logger = Logger.getLogger(IngestDialogPanel.class.getName());
     public static final String DISABLED_MOD = "Disabled_Ingest_Modules";
     public static final String PARSE_UNALLOC = "Process_Unallocated_Space";
-<<<<<<< HEAD
-    // The inut content that's just been added to the database
+    // The input content that's just been added to the database
     private List<Content> inputContent;
     private static IngestDialogPanel instance = null;
-=======
-    // The image that's just been added to the database
-    private Image image;
->>>>>>> 17a87fd2
+
 
     /** Creates new form IngestDialogPanel */
     public IngestDialogPanel() {
