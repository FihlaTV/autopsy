/*
 * Autopsy Forensic Browser
 *
 * Copyright 2014-2018 Basis Technology Corp.
 * Contact: carrier <at> sleuthkit <dot> org
 *
 * Licensed under the Apache License, Version 2.0 (the "License");
 * you may not use this file except in compliance with the License.
 * You may obtain a copy of the License at
 *
 *     http://www.apache.org/licenses/LICENSE-2.0
 *
 * Unless required by applicable law or agreed to in writing, software
 * distributed under the License is distributed on an "AS IS" BASIS,
 * WITHOUT WARRANTIES OR CONDITIONS OF ANY KIND, either express or implied.
 * See the License for the specific language governing permissions and
 * limitations under the License.
 */
package org.sleuthkit.autopsy.timeline;

import com.google.common.eventbus.EventBus;
import java.beans.PropertyChangeEvent;
import java.beans.PropertyChangeListener;
import java.time.ZoneId;
import java.util.Collection;
import java.util.Collections;
import java.util.Optional;
import java.util.TimeZone;
import java.util.concurrent.ExecutionException;
import java.util.concurrent.ExecutorService;
import java.util.concurrent.Executors;
import java.util.logging.Level;
import javafx.application.Platform;
import javafx.beans.Observable;
import javafx.beans.property.ReadOnlyBooleanProperty;
import javafx.beans.property.ReadOnlyDoubleProperty;
import javafx.beans.property.ReadOnlyDoubleWrapper;
import javafx.beans.property.ReadOnlyListProperty;
import javafx.beans.property.ReadOnlyListWrapper;
import javafx.beans.property.ReadOnlyObjectProperty;
import javafx.beans.property.ReadOnlyObjectWrapper;
import javafx.beans.property.ReadOnlyStringProperty;
import javafx.beans.property.ReadOnlyStringWrapper;
import javafx.collections.FXCollections;
import javafx.collections.ObservableList;
import javafx.collections.ObservableSet;
import javafx.concurrent.Task;
import static javafx.concurrent.Worker.State.FAILED;
import static javafx.concurrent.Worker.State.SUCCEEDED;
import javafx.scene.control.Alert;
import javax.annotation.concurrent.GuardedBy;
import javax.annotation.concurrent.Immutable;
import javax.swing.SwingUtilities;
import org.joda.time.DateTime;
import org.joda.time.DateTimeZone;
import org.joda.time.Interval;
import org.joda.time.ReadablePeriod;
import org.joda.time.format.DateTimeFormat;
import org.joda.time.format.DateTimeFormatter;
import org.openide.util.NbBundle;
import org.sleuthkit.autopsy.casemodule.Case;
import static org.sleuthkit.autopsy.casemodule.Case.Events.CURRENT_CASE;
import static org.sleuthkit.autopsy.casemodule.Case.Events.DATA_SOURCE_ADDED;
import org.sleuthkit.autopsy.casemodule.NoCurrentCaseException;
import org.sleuthkit.autopsy.casemodule.events.BlackBoardArtifactTagAddedEvent;
import org.sleuthkit.autopsy.casemodule.events.BlackBoardArtifactTagDeletedEvent;
import org.sleuthkit.autopsy.casemodule.events.ContentTagAddedEvent;
import org.sleuthkit.autopsy.casemodule.events.ContentTagDeletedEvent;
import org.sleuthkit.autopsy.coreutils.History;
import org.sleuthkit.autopsy.coreutils.LoggedTask;
import org.sleuthkit.autopsy.coreutils.Logger;
import org.sleuthkit.autopsy.coreutils.ThreadConfined;
import org.sleuthkit.autopsy.events.AutopsyEvent;
import org.sleuthkit.autopsy.ingest.IngestManager;
<<<<<<< HEAD
import static org.sleuthkit.autopsy.ingest.IngestManager.IngestJobEvent.CANCELLED;
import org.sleuthkit.autopsy.timeline.datamodel.EventsRepository;
import org.sleuthkit.autopsy.timeline.datamodel.FilteredEventsModel;
import org.sleuthkit.autopsy.timeline.datamodel.TimelineCacheException;
=======
>>>>>>> 3b355e20
import org.sleuthkit.autopsy.timeline.events.ViewInTimelineRequestedEvent;
import org.sleuthkit.datamodel.AbstractFile;
import org.sleuthkit.datamodel.BlackboardArtifact;
import org.sleuthkit.datamodel.TskCoreException;
import org.sleuthkit.datamodel.timeline.DescriptionLoD;
import org.sleuthkit.datamodel.timeline.EventType;
import org.sleuthkit.datamodel.timeline.EventTypeZoomLevel;
import org.sleuthkit.datamodel.timeline.IntervalUtils;
import org.sleuthkit.datamodel.timeline.TimeLineEvent;
import org.sleuthkit.datamodel.timeline.TimeUnits;
import org.sleuthkit.datamodel.timeline.ZoomParams;
import org.sleuthkit.datamodel.timeline.filters.DescriptionFilter;
import org.sleuthkit.datamodel.timeline.filters.RootFilter;
import org.sleuthkit.datamodel.timeline.filters.TypeFilter;

/**
 * Controller in the MVC design along with FilteredEventsModel TimeLineView.
 * Forwards interpreted user gestures form views to model. Provides model to
 * view. Is entry point for timeline module.
 *
 * Concurrency Policy:<ul>
 * <li>Since filteredEvents is internally synchronized, only compound access to
 * it needs external synchronization</li>
 * * <li>Since eventsRepository is internally synchronized, only compound
 * access to it needs external synchronization <li>
 * <li>Other state including listeningToAutopsy, mainFrame, viewMode, and the
 * listeners should only be accessed with this object's intrinsic lock held, or
 * on the EDT as indicated.
 * </li>
 * </ul>
 */
@NbBundle.Messages({"Timeline.dialogs.title= Timeline",
    "TimeLinecontroller.updateNowQuestion=Do you want to update the events database now?"})
public class TimeLineController {

    private static final Logger logger = Logger.getLogger(TimeLineController.class.getName());

    private static final ReadOnlyObjectWrapper<TimeZone> timeZone = new ReadOnlyObjectWrapper<>(TimeZone.getDefault());

    public static ZoneId getTimeZoneID() {
        return timeZone.get().toZoneId();
    }

    public static DateTimeFormatter getZonedFormatter() {
        return DateTimeFormat.forPattern("YYYY-MM-dd HH:mm:ss").withZone(getJodaTimeZone()); //NON-NLS
    }

    public static DateTimeZone getJodaTimeZone() {
        return DateTimeZone.forTimeZone(getTimeZone().get());
    }

    public static ReadOnlyObjectProperty<TimeZone> getTimeZone() {
        return timeZone.getReadOnlyProperty();
    }

    private final ExecutorService executor = Executors.newSingleThreadExecutor();

    private final ReadOnlyListWrapper<Task<?>> tasks = new ReadOnlyListWrapper<>(FXCollections.observableArrayList());

    private final ReadOnlyDoubleWrapper taskProgress = new ReadOnlyDoubleWrapper(-1);

    private final ReadOnlyStringWrapper taskMessage = new ReadOnlyStringWrapper();

    private final ReadOnlyStringWrapper taskTitle = new ReadOnlyStringWrapper();

    private final ReadOnlyStringWrapper statusMessage = new ReadOnlyStringWrapper();
    private final EventBus eventbus = new EventBus("TimeLineController_EventBus");

    /**
     * Status is a string that will be displayed in the status bar as a kind of
     * user hint/information when it is not empty
     *
     * @return The status property
     */
    public ReadOnlyStringProperty statusMessageProperty() {
        return statusMessage.getReadOnlyProperty();
    }

    public void setStatusMessage(String string) {
        statusMessage.set(string);
    }
    private final Case autoCase;

    @ThreadConfined(type = ThreadConfined.ThreadType.JFX)
    private final ObservableList<DescriptionFilter> quickHideFilters = FXCollections.observableArrayList();

    public ObservableList<DescriptionFilter> getQuickHideFilters() {
        return quickHideFilters;
    }

    /**
     * @return The autopsy Case assigned to the controller
     */
    public Case getAutopsyCase() {
        return autoCase;
    }

    synchronized public ReadOnlyListProperty<Task<?>> getTasks() {
        return tasks.getReadOnlyProperty();
    }

    synchronized public ReadOnlyDoubleProperty taskProgressProperty() {
        return taskProgress.getReadOnlyProperty();
    }

    synchronized public ReadOnlyStringProperty taskMessageProperty() {
        return taskMessage.getReadOnlyProperty();
    }

    synchronized public ReadOnlyStringProperty taskTitleProperty() {
        return taskTitle.getReadOnlyProperty();
    }

    @ThreadConfined(type = ThreadConfined.ThreadType.AWT)
    private TimeLineTopComponent topComponent;

    //are the listeners currently attached
    @ThreadConfined(type = ThreadConfined.ThreadType.AWT)
    private boolean listeningToAutopsy = false;

    private final PropertyChangeListener caseListener = new AutopsyCaseListener();
    private final PropertyChangeListener ingestModuleListener = new AutopsyIngestModuleListener();

    @GuardedBy("this")
    private final ReadOnlyObjectWrapper<ViewMode> viewMode = new ReadOnlyObjectWrapper<>(ViewMode.COUNTS);

    @GuardedBy("filteredEvents")
    private final FilteredEventsModel filteredEvents;

    @GuardedBy("this")
    private final ZoomParams InitialZoomState;

    @GuardedBy("this")
    private final History<ZoomParams> historyManager = new History<>();

    @GuardedBy("this")
    private final ReadOnlyObjectWrapper<ZoomParams> currentParams = new ReadOnlyObjectWrapper<>();

    //selected events (ie shown in the result viewer)
    @GuardedBy("this")
    private final ObservableList<Long> selectedEventIDs = FXCollections.<Long>observableArrayList();

    @GuardedBy("this")
    private final ReadOnlyObjectWrapper<Interval> selectedTimeRange = new ReadOnlyObjectWrapper<>();

    private final PromptDialogManager promptDialogManager = new PromptDialogManager(this);

    /**
     * Get an ObservableList of selected event IDs
     *
     * @return A list of the selected event IDs
     */
    synchronized public ObservableList<Long> getSelectedEventIDs() {
        return selectedEventIDs;
    }

    /**
     * Get a read only observable view of the selected time range.
     *
     * @return A read only view of the selected time range.
     */
    synchronized public ReadOnlyObjectProperty<Interval> selectedTimeRangeProperty() {
        return selectedTimeRange.getReadOnlyProperty();
    }

    /**
     * Get the selected time range.
     *
     * @return The selected time range.
     */
    synchronized public Interval getSelectedTimeRange() {
        return selectedTimeRange.get();
    }

    synchronized public ReadOnlyBooleanProperty canAdvanceProperty() {
        return historyManager.getCanAdvance();
    }

    synchronized public ReadOnlyBooleanProperty canRetreatProperty() {
        return historyManager.getCanRetreat();
    }

    synchronized public ReadOnlyObjectProperty<ViewMode> viewModeProperty() {
        return viewMode.getReadOnlyProperty();
    }

    /**
     * Set a new ViewMode as the active one.
     *
     * @param viewMode The new ViewMode to set.
     */
    synchronized public void setViewMode(ViewMode viewMode) {
        if (this.viewMode.get() != viewMode) {
            this.viewMode.set(viewMode);
        }
    }

    /**
     * Get the currently active ViewMode.
     *
     * @return The currently active ViewMode.
     */
    synchronized public ViewMode getViewMode() {
        return viewMode.get();
    }

    public TimeLineController(Case autoCase) throws TskCoreException {
        this.autoCase = autoCase;
        filteredEvents = new FilteredEventsModel(autoCase, currentParams.getReadOnlyProperty());
        /*
         * as the history manager's current state changes, modify the tags
         * filter to be in sync, and expose that as propery from
         * TimeLineController. Do we need to do this with datasource or hash hit
         * filters?
         */
        historyManager.currentState().addListener((Observable observable) -> {
            ZoomParams historyManagerParams = historyManager.getCurrentState();
            filteredEvents.syncTagsFilter(historyManagerParams.getFilter().getTagsFilter());
            currentParams.set(historyManagerParams);
        });

        try {
            InitialZoomState = new ZoomParams(filteredEvents.getSpanningInterval(),
                    EventTypeZoomLevel.BASE_TYPE,
                    filteredEvents.filterProperty().get(),
                    DescriptionLoD.SHORT);
        } catch (TimelineCacheException timelineCacheException) {
            throw new TskCoreException("Error getting spanning interval.", timelineCacheException);
        }
        historyManager.advance(InitialZoomState);

        //clear the selected events when the view mode changes
        viewMode.addListener(observable -> {
            try {
                selectEventIDs(Collections.emptySet());
            } catch (TskCoreException ex) {
                logger.log(Level.SEVERE, "Error clearing the timeline selection.", ex);
            }
        });
    }

    /**
     * @return a shared events model
     */
    public FilteredEventsModel getEventsModel() {
        return filteredEvents;
    }

    public void applyDefaultFilters() {
        pushFilters(filteredEvents.getDefaultFilter());
    }

    public void zoomOutToActivity() throws TskCoreException {
        Interval boundingEventsInterval = filteredEvents.getBoundingEventsInterval(getJodaTimeZone());
        advance(filteredEvents.zoomParametersProperty().get().withTimeRange(boundingEventsInterval));
    }

    private final ObservableSet<TimeLineEvent> pinnedEvents = FXCollections.observableSet();
    private final ObservableSet<TimeLineEvent> pinnedEventsUnmodifiable = FXCollections.unmodifiableObservableSet(pinnedEvents);

    public void pinEvent(TimeLineEvent event) {
        pinnedEvents.add(event);
    }

    public void unPinEvent(TimeLineEvent event) {
        pinnedEvents.removeIf(event::equals);
    }

    public ObservableSet<TimeLineEvent> getPinnedEvents() {
        return pinnedEventsUnmodifiable;
    }

    /**
<<<<<<< HEAD
     * Rebuild the repo using the given repoBuilder (expected to be a member
     * reference to EventsRepository.rebuildRepository() or
     * EventsRepository.rebuildTags()) and display the UI when it is done. If
     * either file or artifact is not null the user will be prompted to choose a
     * derived event and time range to show in the Timeline List View.
     *
     * @param repoBuilder    A Function from Consumer<Worker.State> to
     *                       CancellationProgressTask<?>. Ie a function that
     *                       given a worker state listener, produces a task with
     *                       that listener attached. Expected to be a method
     *                       reference to either
     *                       EventsRepository.rebuildRepository() or
     *                       EventsRepository.rebuildTags()
     * @param markDBNotStale After the repo is rebuilt should it be marked not
     *                       stale
     * @param file           The AbstractFile from which to choose an event to
     *                       show in the List View.
     * @param artifact       The BlackboardArtifact to show in the List View.
     */
    @ThreadConfined(type = ThreadConfined.ThreadType.JFX)
    @NbBundle.Messages({
        "TimeLineController.setIngestRunning.errMsgRunning=Failed to mark the timeline db as populated while ingest was running. Some results may be out of date or missing.",
        "TimeLinecontroller.setIngestRunning.errMsgNotRunning=Failed to mark the timeline db as populated while ingest was not running. Some results may be out of date or missing."})
    private void rebuildRepoHelper(Function<Consumer<Worker.State>, CancellationProgressTask<?>> repoBuilder, Boolean markDBNotStale, AbstractFile file, BlackboardArtifact artifact) {

        boolean ingestRunning = IngestManager.getInstance().isIngestRunning();
        //if there is an existing prompt or progressdialog, just show that
        if (promptDialogManager.bringCurrentDialogToFront()) {
            return;
        }

        //confirm timeline during ingest
        if (ingestRunning && promptDialogManager.confirmDuringIngest() == false) {
            return;  //if they cancel, do nothing.
        }

        //get a task that rebuilds the repo with the below state listener attached
        final CancellationProgressTask<?> rebuildRepositoryTask;
        rebuildRepositoryTask = repoBuilder.apply(new Consumer<Worker.State>() {
            @Override
            public void accept(Worker.State newSate) {
                //this will be on JFX thread
                switch (newSate) {
                    case SUCCEEDED:
                        /*
                         * Record if ingest was running the last time the db was
                         * rebuilt, and hence it might stale.
                         */
                        try {
                            perCaseTimelineProperties.setIngestRunning(ingestRunning);
                        } catch (IOException ex) {
                            MessageNotifyUtil.Notify.error(Bundle.Timeline_dialogs_title(),
                                    ingestRunning ? Bundle.TimeLineController_setIngestRunning_errMsgRunning()
                                            : Bundle.TimeLinecontroller_setIngestRunning_errMsgNotRunning());
                            logger.log(Level.SEVERE, "Error marking the ingest state while the timeline db was populated.", ex); //NON-NLS
                        }
                        if (markDBNotStale) {
                            setEventsDBStale(false);
                            filteredEvents.postDBUpdated();
                        }
                        if (file == null && artifact == null) {
                            SwingUtilities.invokeLater(TimeLineController.this::showWindow);
                            try {
                                TimeLineController.this.showFullRange();
                            } catch (TimelineCacheException timelineCacheException) {
                                logger.log(Level.SEVERE, "Error showing Timeline ", timelineCacheException);
                                new Alert(Alert.AlertType.ERROR, "There was an error opening Timeline.").showAndWait();
                            }
                        } else {

                            try {
                                //prompt user to pick specific event and time range
                                ShowInTimelineDialog showInTimelineDilaog = (file == null)
                                        ? new ShowInTimelineDialog(TimeLineController.this, artifact)
                                        : new ShowInTimelineDialog(TimeLineController.this, file);
                                Optional<ViewInTimelineRequestedEvent> dialogResult = showInTimelineDilaog.showAndWait();
                                dialogResult.ifPresent(viewInTimelineRequestedEvent -> {
                                    SwingUtilities.invokeLater(TimeLineController.this::showWindow);
                                    try {
                                        showInListView(viewInTimelineRequestedEvent); //show requested event in list view
                                    } catch (TskCoreException ex) {
                                        logger.log(Level.SEVERE, "Error showing requested events in listview: " + viewInTimelineRequestedEvent, ex);
                                        new Alert(Alert.AlertType.ERROR, "There was an error opening Timeline.").showAndWait();
                                    }
                                });
                            } catch (TskCoreException tskCoreException) {
                                logger.log(Level.SEVERE, "Error showing Timeline ", tskCoreException);
                                new Alert(Alert.AlertType.ERROR, "There was an error opening Timeline.").showAndWait();
                            }

                        }
                        break;
                    case FAILED:
                    case CANCELLED:
                        setEventsDBStale(true);
                        break;
                }
            }
        });

        /*
         * Since both of the expected repoBuilders start the back ground task,
         * all we have to do is show progress dialog for the task
         */
        promptDialogManager.showDBPopulationProgressDialog(rebuildRepositoryTask);
    }

    /**
     * Rebuild the entire repo in the background, and show the timeline when
     * done.
     */
    @ThreadConfined(type = ThreadConfined.ThreadType.JFX)
    public void rebuildRepo() {
        rebuildRepo(null, null);
    }

    /**
     * Rebuild the entire repo in the background, and show the timeline when
     * done.
     *
     * @param file     The AbstractFile from which to choose an event to show in
     *                 the List View.
     * @param artifact The BlackboardArtifact to show in the List View.
     */
    @ThreadConfined(type = ThreadConfined.ThreadType.JFX)
    private void rebuildRepo(AbstractFile file, BlackboardArtifact artifact) {
        rebuildRepoHelper(eventsRepository::rebuildRepository, true, file, artifact);
    }

    /**
     * Drop the tags table and rebuild it in the background, and show the
     * timeline when done.
     *
     * @param file     The AbstractFile from which to choose an event to show in
     *                 the List View.
     * @param artifact The BlackboardArtifact to show in the List View.
     */
    @ThreadConfined(type = ThreadConfined.ThreadType.JFX)
    private void rebuildTagsTable(AbstractFile file, BlackboardArtifact artifact) {
        rebuildRepoHelper(eventsRepository::rebuildTags, false, file, artifact);
    }

    /**
=======
>>>>>>> 3b355e20
     * Show the entire range of the timeline.
     */
    private boolean showFullRange() throws TimelineCacheException {
        synchronized (filteredEvents) {
            return pushTimeRange(filteredEvents.getSpanningInterval());
        }
    }

    /**
     * Show the events and the amount of time indicated in the given
     * ViewInTimelineRequestedEvent in the List View.
     *
     * @param requestEvent Contains the ID of the requested events and the
     *                     timerange to show.
     */
    @ThreadConfined(type = ThreadConfined.ThreadType.JFX)
    private void showInListView(ViewInTimelineRequestedEvent requestEvent) throws TskCoreException {
        synchronized (filteredEvents) {
            setViewMode(ViewMode.LIST);
            selectEventIDs(requestEvent.getEventIDs());
            try {
                if (pushTimeRange(requestEvent.getInterval()) == false) {
                    eventbus.post(requestEvent);
                }
            } catch (TimelineCacheException ex) {
                throw new TskCoreException("Error pushing requested timerange.", ex);
            }
        }
    }

    /**
     * "Shut down" Timeline. Remove all the case and ingest listers. Close the
     * timeline window.
     */
    @ThreadConfined(type = ThreadConfined.ThreadType.AWT)
    public void shutDownTimeLine() {
        listeningToAutopsy = false;
        IngestManager.getInstance().removeIngestModuleEventListener(ingestModuleListener);
        Case.removePropertyChangeListener(caseListener);
        if (topComponent != null) {
            topComponent.close();
            topComponent = null;
        }
        OpenTimelineAction.invalidateController();
    }

    /**
     * Add the case and ingest listeners, prompt for rebuilding the database if
     * necessary, and show the timeline window.
     *
     * @param file     The AbstractFile from which to choose an event to show in
     *                 the List View.
     * @param artifact The BlackboardArtifact to show in the List View.
     */
    @ThreadConfined(type = ThreadConfined.ThreadType.AWT)
    void showTimeLine(AbstractFile file, BlackboardArtifact artifact) {
        // listen for case changes (specifically images being added, and case changes).
        if (Case.isCaseOpen() && !listeningToAutopsy) {
            IngestManager.getInstance().addIngestModuleEventListener(ingestModuleListener);
            Case.addPropertyChangeListener(caseListener);
            listeningToAutopsy = true;
        }
        Platform.runLater(() -> {
<<<<<<< HEAD
            try {
                promptForRebuild(file, artifact);
            } catch (TskCoreException ex) {
                logger.log(Level.SEVERE, "Error prompting for timeline rebuild.", ex);
                new Alert(Alert.AlertType.ERROR, "There was an error opening Timeline.").showAndWait();
            }
        });
    }

    /**
     * Prompt the user to confirm rebuilding the db. Checks if a database
     * rebuild is necessary and includes the reasons in the prompt. If the user
     * confirms, rebuilds the database. Shows the timeline window when the
     * rebuild is done, or immediately if the rebuild is not confirmed.
     *
     * @param file     The AbstractFile from which to choose an event to show in
     *                 the List View.
     * @param artifact The BlackboardArtifact to show in the List View.
     */
    @ThreadConfined(type = ThreadConfined.ThreadType.JFX)
    private void promptForRebuild(AbstractFile file, BlackboardArtifact artifact) throws TskCoreException {
        //if there is an existing prompt or progressdialog, just show that
        if (promptDialogManager.bringCurrentDialogToFront()) {
            return;
        }

        //if the repo is empty just (re)build it with out asking, the user can always cancel part way through
        if (eventsRepository.countAllEvents() == 0) {
            rebuildRepo(file, artifact);
            return;
        }

        //if necessary prompt user with reasons to rebuild
        List<String> rebuildReasons = getRebuildReasons();
        if (false == rebuildReasons.isEmpty()) {
            if (promptDialogManager.confirmRebuild(rebuildReasons)) {
                rebuildRepo(file, artifact);
                return;
            }
        }
=======
            //if there is an existing prompt or progressdialog,...
            if (promptDialogManager.bringCurrentDialogToFront()) {
                //... just show that
            } else {
>>>>>>> 3b355e20

                if ( //confirm timeline during ingest
                        IngestManager.getInstance().isIngestRunning()
                        && promptDialogManager.confirmDuringIngest() == false) {
                    return;  //if they cancel, do nothing.
                }

<<<<<<< HEAD
    /**
     * Get a list of reasons why the user might won't to rebuild the database.
     * The potential reasons are not necessarily orthogonal to each other.
     *
     * @return A list of reasons why the user might won't to rebuild the
     *         database.
     */
    @ThreadConfined(type = ThreadConfined.ThreadType.ANY)
    @NbBundle.Messages({"TimeLineController.errorTitle=Timeline error.",
        "TimeLineController.outOfDate.errorMessage=Error determing if the timeline is out of date.  We will assume it should be updated.  See the logs for more details.",
        "TimeLineController.rebuildReasons.outOfDateError=Could not determine if the timeline data is out of date.",
        "TimeLineController.rebuildReasons.outOfDate=The event data is out of date:  Not all events will be visible.",
        "TimeLineController.rebuildReasons.ingestWasRunning=The Timeline events database was previously populated while ingest was running:  Some events may be missing, incomplete, or inaccurate.",
        "TimeLineController.rebuildReasons.incompleteOldSchema=The Timeline events database was previously populated without incomplete information:  Some features may be unavailable or non-functional unless you update the events database."})
    private List<String> getRebuildReasons() throws TskCoreException {
        ArrayList<String> rebuildReasons = new ArrayList<>();

        try {
            //if ingest was running during last rebuild, prompt to rebuild
            if (perCaseTimelineProperties.wasIngestRunning()) {
                rebuildReasons.add(Bundle.TimeLineController_rebuildReasons_ingestWasRunning());
=======
                if (file == null && artifact == null) {
                    SwingUtilities.invokeLater(TimeLineController.this::showWindow);
                    this.showFullRange();
                } else {
                    try {
                        //prompt user to pick specific event and time range
                        ShowInTimelineDialog showInTimelineDilaog = (file == null)
                                ? new ShowInTimelineDialog(this, artifact)
                                : new ShowInTimelineDialog(this, file);
                        Optional<ViewInTimelineRequestedEvent> dialogResult = showInTimelineDilaog.showAndWait();
                        dialogResult.ifPresent(viewInTimelineRequestedEvent -> {
                            SwingUtilities.invokeLater(this::showWindow);
                            try {
                                showInListView(viewInTimelineRequestedEvent); //show requested event in list view
                            } catch (TskCoreException ex) {
                                logger.log(Level.SEVERE, "Error showing requested events in listview: " + viewInTimelineRequestedEvent, ex);
                                new Alert(Alert.AlertType.ERROR, "There was an error opening Timeline.").showAndWait();
                            }
                        });
                    } catch (TskCoreException tskCoreException) {
                        logger.log(Level.SEVERE, "Error showing Timeline ", tskCoreException);
                        new Alert(Alert.AlertType.ERROR, "There was an error opening Timeline.").showAndWait();
                    }
                }
>>>>>>> 3b355e20
            }
        });
    }

    /**
     * Request a time range the same length as the given period and centered
     * around the middle of the currently viewed time range.
     *
     * @param period The period of time to show around the current center of the
     *               view.
     */
    synchronized public void pushPeriod(ReadablePeriod period) throws TimelineCacheException {
        synchronized (filteredEvents) {
            pushTimeRange(IntervalUtils.getIntervalAroundMiddle(filteredEvents.getTimeRange(), period));
        }
    }

    synchronized public void pushZoomOutTime() throws TimelineCacheException {
        final Interval timeRange = filteredEvents.getTimeRange();
        long toDurationMillis = timeRange.toDurationMillis() / 4;
        DateTime start = timeRange.getStart().minus(toDurationMillis);
        DateTime end = timeRange.getEnd().plus(toDurationMillis);
        pushTimeRange(new Interval(start, end));
    }

    synchronized public void pushZoomInTime() throws TimelineCacheException {
        final Interval timeRange = filteredEvents.getTimeRange();
        long toDurationMillis = timeRange.toDurationMillis() / 4;
        DateTime start = timeRange.getStart().plus(toDurationMillis);
        DateTime end = timeRange.getEnd().minus(toDurationMillis);
        pushTimeRange(new Interval(start, end));
    }

    /**
     * Show the timeline TimeLineTopComponent. This method will construct a new
     * instance of TimeLineTopComponent if necessary.
     */
    @ThreadConfined(type = ThreadConfined.ThreadType.AWT)
    synchronized private void showWindow() {
        if (topComponent == null) {
            topComponent = new TimeLineTopComponent(this);
        }
        if (topComponent.isOpened() == false) {
            topComponent.open();
        }
        topComponent.toFront();
        /*
         * Make this top component active so its ExplorerManager's lookup gets
         * proxied in Utilities.actionsGlobalContext()
         */
        topComponent.requestActive();
    }

    synchronized public void pushEventTypeZoom(EventTypeZoomLevel typeZoomeLevel) {
        ZoomParams currentZoom = filteredEvents.zoomParametersProperty().get();
        if (currentZoom == null) {
            advance(InitialZoomState.withTypeZoomLevel(typeZoomeLevel));
        } else if (currentZoom.hasTypeZoomLevel(typeZoomeLevel) == false) {
            advance(currentZoom.withTypeZoomLevel(typeZoomeLevel));
        }
    }

    /**
     * Set the new interval to view, and record it in the history. The interval
     * will be clamped to the span of events in the current case.
     *
     * @param timeRange The Interval to view.
     *
     * @return True if the interval was changed. False if the interval was the
     *         same as the existing one and no change happened.
     */
    synchronized public boolean pushTimeRange(Interval timeRange) throws TimelineCacheException {
        //clamp timerange to case
        Interval clampedTimeRange;
        if (timeRange == null) {
            clampedTimeRange = this.filteredEvents.getSpanningInterval();
        } else {
            Interval spanningInterval = this.filteredEvents.getSpanningInterval();
            if (spanningInterval.overlaps(timeRange)) {
                clampedTimeRange = spanningInterval.overlap(timeRange);
            } else {
                clampedTimeRange = spanningInterval;
            }
        }

        ZoomParams currentZoom = filteredEvents.zoomParametersProperty().get();
        if (currentZoom == null) {
            advance(InitialZoomState.withTimeRange(clampedTimeRange));
            return true;
        } else if (currentZoom.hasTimeRange(clampedTimeRange) == false) {
            advance(currentZoom.withTimeRange(clampedTimeRange));
            return true;
        } else {
            return false;
        }
    }

    /**
     * Change the view by setting a new time range that is the length of
     * timeUnit and centered at the current center.
     *
     * @param timeUnit The unit of time to view
     *
     * @return true if the view actually changed.
     */
    synchronized public boolean pushTimeUnit(TimeUnits timeUnit) throws TimelineCacheException {
        if (timeUnit == TimeUnits.FOREVER) {
            return showFullRange();
        } else {
            return pushTimeRange(IntervalUtils.getIntervalAroundMiddle(filteredEvents.getTimeRange(), timeUnit.getPeriod()));
        }
    }

    synchronized public void pushDescrLOD(DescriptionLoD newLOD) {
        ZoomParams currentZoom = filteredEvents.zoomParametersProperty().get();
        if (currentZoom == null) {
            advance(InitialZoomState.withDescrLOD(newLOD));
        } else if (currentZoom.hasDescrLOD(newLOD) == false) {
            advance(currentZoom.withDescrLOD(newLOD));
        }
    }

    @SuppressWarnings("AssignmentToMethodParameter") //clamp timerange to case
    synchronized public void pushTimeAndType(Interval timeRange, EventTypeZoomLevel typeZoom) throws TimelineCacheException {
        Interval overlappingTimeRange = this.filteredEvents.getSpanningInterval().overlap(timeRange);
        ZoomParams currentZoom = filteredEvents.zoomParametersProperty().get();
        if (currentZoom == null) {
            advance(InitialZoomState.withTimeAndType(overlappingTimeRange, typeZoom));
        } else if (currentZoom.hasTimeRange(overlappingTimeRange) == false && currentZoom.hasTypeZoomLevel(typeZoom) == false) {
            advance(currentZoom.withTimeAndType(overlappingTimeRange, typeZoom));
        } else if (currentZoom.hasTimeRange(overlappingTimeRange) == false) {
            advance(currentZoom.withTimeRange(overlappingTimeRange));
        } else if (currentZoom.hasTypeZoomLevel(typeZoom) == false) {
            advance(currentZoom.withTypeZoomLevel(typeZoom));
        }
    }

    synchronized public void pushFilters(RootFilter filter) {
        ZoomParams currentZoom = filteredEvents.zoomParametersProperty().get();
        if (currentZoom == null) {
            advance(InitialZoomState.withFilter(filter.copyOf()));
        } else if (currentZoom.hasFilter(filter) == false) {
            advance(currentZoom.withFilter(filter.copyOf()));
        }
    }

    synchronized public void advance() {
        historyManager.advance();
    }

    synchronized public void retreat() {
        historyManager.retreat();
    }

    synchronized private void advance(ZoomParams newState) {
        historyManager.advance(newState);
    }

    /**
     * Select the given event IDs and set their spanning interval as the
     * selected time range.
     *
     * @param eventIDs The eventIDs to select
     */
    final synchronized public void selectEventIDs(Collection<Long> eventIDs) throws TskCoreException {
        selectedTimeRange.set(filteredEvents.getSpanningInterval(eventIDs));
        selectedEventIDs.setAll(eventIDs);
    }

    public void selectTimeAndType(Interval interval, EventType type) throws TimelineCacheException {
        final Interval timeRange = filteredEvents.getSpanningInterval().overlap(interval);

        final LoggedTask<Collection<Long>> selectTimeAndTypeTask = new LoggedTask<Collection<Long>>("Select Time and Type", true) { //NON-NLS
            @Override
            protected Collection< Long> call() throws Exception {
                synchronized (TimeLineController.this) {
                    return filteredEvents.getEventIDs(timeRange, new TypeFilter(type));
                }
            }

            @Override
            protected void succeeded() {
                super.succeeded();
                try {
                    synchronized (TimeLineController.this) {
                        selectedTimeRange.set(timeRange);
                        selectedEventIDs.setAll(get());

                    }
                } catch (InterruptedException | ExecutionException ex) {
                    logger.log(Level.SEVERE, getTitle() + " Unexpected error", ex); //NON-NLS
                }
            }
        };

        monitorTask(selectTimeAndTypeTask);
    }

    /**
     * submit a task for execution and add it to the list of tasks whose
     * progress is monitored and displayed in the progress bar
     *
     * @param task
     */
    synchronized public void monitorTask(final Task<?> task) {
        //TODO: refactor this to use JavaFX Service? -jm
        if (task != null) {
            Platform.runLater(() -> {

                //is this actually threadsafe, could we get a finished task stuck in the list?
                task.stateProperty().addListener((Observable observable) -> {
                    switch (task.getState()) {
                        case READY:
                        case RUNNING:
                        case SCHEDULED:
                            break;
                        case SUCCEEDED:
                        case CANCELLED:
                        case FAILED:
                            tasks.remove(task);
                            if (tasks.isEmpty() == false) {
                                taskProgress.bind(tasks.get(0).progressProperty());
                                taskMessage.bind(tasks.get(0).messageProperty());
                                taskTitle.bind(tasks.get(0).titleProperty());
                            }
                            break;
                    }
                });
                tasks.add(task);
                taskProgress.bind(task.progressProperty());
                taskMessage.bind(task.messageProperty());
                taskTitle.bind(task.titleProperty());
                switch (task.getState()) {
                    case READY:
                        executor.submit(task);
                        break;
                    case SCHEDULED:
                    case RUNNING:

                    case SUCCEEDED:
                    case CANCELLED:
                    case FAILED:
                        tasks.remove(task);
                        if (tasks.isEmpty() == false) {
                            taskProgress.bind(tasks.get(0).progressProperty());
                            taskMessage.bind(tasks.get(0).messageProperty());
                            taskTitle.bind(tasks.get(0).titleProperty());
                        }
                        break;
                }
            });
        }
    }

    /**
     * Register the given object to receive events.
     *
<<<<<<< HEAD
     * @param o The object to register. Must implement public methods annotated
     *          with Subscribe.
=======
     * @param listener The object to register. Must implement public methods
     *                 annotated with Subscribe.
>>>>>>> 3b355e20
     */
    synchronized public void registerForEvents(Object listener) {
        eventbus.register(listener);
    }

    /**
     * Un-register the given object, so it no longer receives events.
     *
     * @param listener The object to un-register.
     */
    synchronized public void unRegisterForEvents(Object listener) {
        eventbus.unregister(0);
    }

    static synchronized public void setTimeZone(TimeZone timeZone) {
        TimeLineController.timeZone.set(timeZone);

    }

    /**
     * Listener for IngestManager.IngestModuleEvents.
     */
    @Immutable
    private class AutopsyIngestModuleListener implements PropertyChangeListener {

        @Override
        public void propertyChange(PropertyChangeEvent evt) {
            /**
             * Checking for a current case is a stop gap measure until a
             * different way of handling the closing of cases is worked out.
             * Currently, remote events may be received for a case that is
             * already closed.
             */
            try {
                Case.getCurrentCaseThrows();
            } catch (NoCurrentCaseException notUsed) {
                // Case is closed, do nothing.
                return;
            }

            switch (IngestManager.IngestModuleEvent.valueOf(evt.getPropertyName())) {
                case CONTENT_CHANGED:
                case DATA_ADDED:
                    break;
                case FILE_DONE:
                    /*
                     * Since the known state or hash hit state may have changed
                     * invalidate caches.
                     */
                    executor.submit(filteredEvents::invalidateAllCaches);
            }
        }
    }

    /**
     * Listener for Case.Events
     */
    @Immutable
    private class AutopsyCaseListener implements PropertyChangeListener {

        @Override
        public void propertyChange(PropertyChangeEvent evt) {
            switch (Case.Events.valueOf(evt.getPropertyName())) {
                case BLACKBOARD_ARTIFACT_TAG_ADDED:
                    executor.submit(() -> filteredEvents.handleArtifactTagAdded((BlackBoardArtifactTagAddedEvent) evt));
                    break;
                case BLACKBOARD_ARTIFACT_TAG_DELETED:
                    executor.submit(() -> filteredEvents.handleArtifactTagDeleted((BlackBoardArtifactTagDeletedEvent) evt));
                    break;
                case CONTENT_TAG_ADDED:
                    executor.submit(() -> filteredEvents.handleContentTagAdded((ContentTagAddedEvent) evt));
                    break;
                case CONTENT_TAG_DELETED:
                    executor.submit(() -> filteredEvents.handleContentTagDeleted((ContentTagDeletedEvent) evt));
                    break;
                case DATA_SOURCE_ADDED:
                    executor.submit(() -> filteredEvents.postAutopsyEventLocally((AutopsyEvent) evt));
                    break;
                case CURRENT_CASE:
                    //close timeline on case changes.
                    SwingUtilities.invokeLater(TimeLineController.this::shutDownTimeLine);
                    break;
                case EVENT_ADDED:
                    executor.submit(filteredEvents::invalidateAllCaches);
                    break;
            }
        }
    }
}<|MERGE_RESOLUTION|>--- conflicted
+++ resolved
@@ -72,13 +72,6 @@
 import org.sleuthkit.autopsy.coreutils.ThreadConfined;
 import org.sleuthkit.autopsy.events.AutopsyEvent;
 import org.sleuthkit.autopsy.ingest.IngestManager;
-<<<<<<< HEAD
-import static org.sleuthkit.autopsy.ingest.IngestManager.IngestJobEvent.CANCELLED;
-import org.sleuthkit.autopsy.timeline.datamodel.EventsRepository;
-import org.sleuthkit.autopsy.timeline.datamodel.FilteredEventsModel;
-import org.sleuthkit.autopsy.timeline.datamodel.TimelineCacheException;
-=======
->>>>>>> 3b355e20
 import org.sleuthkit.autopsy.timeline.events.ViewInTimelineRequestedEvent;
 import org.sleuthkit.datamodel.AbstractFile;
 import org.sleuthkit.datamodel.BlackboardArtifact;
@@ -87,6 +80,7 @@
 import org.sleuthkit.datamodel.timeline.EventType;
 import org.sleuthkit.datamodel.timeline.EventTypeZoomLevel;
 import org.sleuthkit.datamodel.timeline.IntervalUtils;
+import org.sleuthkit.datamodel.timeline.SingleEvent;
 import org.sleuthkit.datamodel.timeline.TimeLineEvent;
 import org.sleuthkit.datamodel.timeline.TimeUnits;
 import org.sleuthkit.datamodel.timeline.ZoomParams;
@@ -305,8 +299,8 @@
                     EventTypeZoomLevel.BASE_TYPE,
                     filteredEvents.filterProperty().get(),
                     DescriptionLoD.SHORT);
-        } catch (TimelineCacheException timelineCacheException) {
-            throw new TskCoreException("Error getting spanning interval.", timelineCacheException);
+        } catch (TskCoreException ex) {
+            throw new TskCoreException("Error getting spanning interval.", ex);
         }
         historyManager.advance(InitialZoomState);
 
@@ -352,155 +346,9 @@
     }
 
     /**
-<<<<<<< HEAD
-     * Rebuild the repo using the given repoBuilder (expected to be a member
-     * reference to EventsRepository.rebuildRepository() or
-     * EventsRepository.rebuildTags()) and display the UI when it is done. If
-     * either file or artifact is not null the user will be prompted to choose a
-     * derived event and time range to show in the Timeline List View.
-     *
-     * @param repoBuilder    A Function from Consumer<Worker.State> to
-     *                       CancellationProgressTask<?>. Ie a function that
-     *                       given a worker state listener, produces a task with
-     *                       that listener attached. Expected to be a method
-     *                       reference to either
-     *                       EventsRepository.rebuildRepository() or
-     *                       EventsRepository.rebuildTags()
-     * @param markDBNotStale After the repo is rebuilt should it be marked not
-     *                       stale
-     * @param file           The AbstractFile from which to choose an event to
-     *                       show in the List View.
-     * @param artifact       The BlackboardArtifact to show in the List View.
-     */
-    @ThreadConfined(type = ThreadConfined.ThreadType.JFX)
-    @NbBundle.Messages({
-        "TimeLineController.setIngestRunning.errMsgRunning=Failed to mark the timeline db as populated while ingest was running. Some results may be out of date or missing.",
-        "TimeLinecontroller.setIngestRunning.errMsgNotRunning=Failed to mark the timeline db as populated while ingest was not running. Some results may be out of date or missing."})
-    private void rebuildRepoHelper(Function<Consumer<Worker.State>, CancellationProgressTask<?>> repoBuilder, Boolean markDBNotStale, AbstractFile file, BlackboardArtifact artifact) {
-
-        boolean ingestRunning = IngestManager.getInstance().isIngestRunning();
-        //if there is an existing prompt or progressdialog, just show that
-        if (promptDialogManager.bringCurrentDialogToFront()) {
-            return;
-        }
-
-        //confirm timeline during ingest
-        if (ingestRunning && promptDialogManager.confirmDuringIngest() == false) {
-            return;  //if they cancel, do nothing.
-        }
-
-        //get a task that rebuilds the repo with the below state listener attached
-        final CancellationProgressTask<?> rebuildRepositoryTask;
-        rebuildRepositoryTask = repoBuilder.apply(new Consumer<Worker.State>() {
-            @Override
-            public void accept(Worker.State newSate) {
-                //this will be on JFX thread
-                switch (newSate) {
-                    case SUCCEEDED:
-                        /*
-                         * Record if ingest was running the last time the db was
-                         * rebuilt, and hence it might stale.
-                         */
-                        try {
-                            perCaseTimelineProperties.setIngestRunning(ingestRunning);
-                        } catch (IOException ex) {
-                            MessageNotifyUtil.Notify.error(Bundle.Timeline_dialogs_title(),
-                                    ingestRunning ? Bundle.TimeLineController_setIngestRunning_errMsgRunning()
-                                            : Bundle.TimeLinecontroller_setIngestRunning_errMsgNotRunning());
-                            logger.log(Level.SEVERE, "Error marking the ingest state while the timeline db was populated.", ex); //NON-NLS
-                        }
-                        if (markDBNotStale) {
-                            setEventsDBStale(false);
-                            filteredEvents.postDBUpdated();
-                        }
-                        if (file == null && artifact == null) {
-                            SwingUtilities.invokeLater(TimeLineController.this::showWindow);
-                            try {
-                                TimeLineController.this.showFullRange();
-                            } catch (TimelineCacheException timelineCacheException) {
-                                logger.log(Level.SEVERE, "Error showing Timeline ", timelineCacheException);
-                                new Alert(Alert.AlertType.ERROR, "There was an error opening Timeline.").showAndWait();
-                            }
-                        } else {
-
-                            try {
-                                //prompt user to pick specific event and time range
-                                ShowInTimelineDialog showInTimelineDilaog = (file == null)
-                                        ? new ShowInTimelineDialog(TimeLineController.this, artifact)
-                                        : new ShowInTimelineDialog(TimeLineController.this, file);
-                                Optional<ViewInTimelineRequestedEvent> dialogResult = showInTimelineDilaog.showAndWait();
-                                dialogResult.ifPresent(viewInTimelineRequestedEvent -> {
-                                    SwingUtilities.invokeLater(TimeLineController.this::showWindow);
-                                    try {
-                                        showInListView(viewInTimelineRequestedEvent); //show requested event in list view
-                                    } catch (TskCoreException ex) {
-                                        logger.log(Level.SEVERE, "Error showing requested events in listview: " + viewInTimelineRequestedEvent, ex);
-                                        new Alert(Alert.AlertType.ERROR, "There was an error opening Timeline.").showAndWait();
-                                    }
-                                });
-                            } catch (TskCoreException tskCoreException) {
-                                logger.log(Level.SEVERE, "Error showing Timeline ", tskCoreException);
-                                new Alert(Alert.AlertType.ERROR, "There was an error opening Timeline.").showAndWait();
-                            }
-
-                        }
-                        break;
-                    case FAILED:
-                    case CANCELLED:
-                        setEventsDBStale(true);
-                        break;
-                }
-            }
-        });
-
-        /*
-         * Since both of the expected repoBuilders start the back ground task,
-         * all we have to do is show progress dialog for the task
-         */
-        promptDialogManager.showDBPopulationProgressDialog(rebuildRepositoryTask);
-    }
-
-    /**
-     * Rebuild the entire repo in the background, and show the timeline when
-     * done.
-     */
-    @ThreadConfined(type = ThreadConfined.ThreadType.JFX)
-    public void rebuildRepo() {
-        rebuildRepo(null, null);
-    }
-
-    /**
-     * Rebuild the entire repo in the background, and show the timeline when
-     * done.
-     *
-     * @param file     The AbstractFile from which to choose an event to show in
-     *                 the List View.
-     * @param artifact The BlackboardArtifact to show in the List View.
-     */
-    @ThreadConfined(type = ThreadConfined.ThreadType.JFX)
-    private void rebuildRepo(AbstractFile file, BlackboardArtifact artifact) {
-        rebuildRepoHelper(eventsRepository::rebuildRepository, true, file, artifact);
-    }
-
-    /**
-     * Drop the tags table and rebuild it in the background, and show the
-     * timeline when done.
-     *
-     * @param file     The AbstractFile from which to choose an event to show in
-     *                 the List View.
-     * @param artifact The BlackboardArtifact to show in the List View.
-     */
-    @ThreadConfined(type = ThreadConfined.ThreadType.JFX)
-    private void rebuildTagsTable(AbstractFile file, BlackboardArtifact artifact) {
-        rebuildRepoHelper(eventsRepository::rebuildTags, false, file, artifact);
-    }
-
-    /**
-=======
->>>>>>> 3b355e20
      * Show the entire range of the timeline.
      */
-    private boolean showFullRange() throws TimelineCacheException {
+    private boolean showFullRange() throws TskCoreException {
         synchronized (filteredEvents) {
             return pushTimeRange(filteredEvents.getSpanningInterval());
         }
@@ -522,7 +370,7 @@
                 if (pushTimeRange(requestEvent.getInterval()) == false) {
                     eventbus.post(requestEvent);
                 }
-            } catch (TimelineCacheException ex) {
+            } catch (TskCoreException ex) {
                 throw new TskCoreException("Error pushing requested timerange.", ex);
             }
         }
@@ -561,88 +409,22 @@
             listeningToAutopsy = true;
         }
         Platform.runLater(() -> {
-<<<<<<< HEAD
-            try {
-                promptForRebuild(file, artifact);
-            } catch (TskCoreException ex) {
-                logger.log(Level.SEVERE, "Error prompting for timeline rebuild.", ex);
-                new Alert(Alert.AlertType.ERROR, "There was an error opening Timeline.").showAndWait();
-            }
-        });
-    }
-
-    /**
-     * Prompt the user to confirm rebuilding the db. Checks if a database
-     * rebuild is necessary and includes the reasons in the prompt. If the user
-     * confirms, rebuilds the database. Shows the timeline window when the
-     * rebuild is done, or immediately if the rebuild is not confirmed.
-     *
-     * @param file     The AbstractFile from which to choose an event to show in
-     *                 the List View.
-     * @param artifact The BlackboardArtifact to show in the List View.
-     */
-    @ThreadConfined(type = ThreadConfined.ThreadType.JFX)
-    private void promptForRebuild(AbstractFile file, BlackboardArtifact artifact) throws TskCoreException {
-        //if there is an existing prompt or progressdialog, just show that
-        if (promptDialogManager.bringCurrentDialogToFront()) {
-            return;
-        }
-
-        //if the repo is empty just (re)build it with out asking, the user can always cancel part way through
-        if (eventsRepository.countAllEvents() == 0) {
-            rebuildRepo(file, artifact);
-            return;
-        }
-
-        //if necessary prompt user with reasons to rebuild
-        List<String> rebuildReasons = getRebuildReasons();
-        if (false == rebuildReasons.isEmpty()) {
-            if (promptDialogManager.confirmRebuild(rebuildReasons)) {
-                rebuildRepo(file, artifact);
-                return;
-            }
-        }
-=======
             //if there is an existing prompt or progressdialog,...
             if (promptDialogManager.bringCurrentDialogToFront()) {
                 //... just show that
             } else {
->>>>>>> 3b355e20
 
                 if ( //confirm timeline during ingest
                         IngestManager.getInstance().isIngestRunning()
                         && promptDialogManager.confirmDuringIngest() == false) {
                     return;  //if they cancel, do nothing.
                 }
-
-<<<<<<< HEAD
-    /**
-     * Get a list of reasons why the user might won't to rebuild the database.
-     * The potential reasons are not necessarily orthogonal to each other.
-     *
-     * @return A list of reasons why the user might won't to rebuild the
-     *         database.
-     */
-    @ThreadConfined(type = ThreadConfined.ThreadType.ANY)
-    @NbBundle.Messages({"TimeLineController.errorTitle=Timeline error.",
-        "TimeLineController.outOfDate.errorMessage=Error determing if the timeline is out of date.  We will assume it should be updated.  See the logs for more details.",
-        "TimeLineController.rebuildReasons.outOfDateError=Could not determine if the timeline data is out of date.",
-        "TimeLineController.rebuildReasons.outOfDate=The event data is out of date:  Not all events will be visible.",
-        "TimeLineController.rebuildReasons.ingestWasRunning=The Timeline events database was previously populated while ingest was running:  Some events may be missing, incomplete, or inaccurate.",
-        "TimeLineController.rebuildReasons.incompleteOldSchema=The Timeline events database was previously populated without incomplete information:  Some features may be unavailable or non-functional unless you update the events database."})
-    private List<String> getRebuildReasons() throws TskCoreException {
-        ArrayList<String> rebuildReasons = new ArrayList<>();
-
-        try {
-            //if ingest was running during last rebuild, prompt to rebuild
-            if (perCaseTimelineProperties.wasIngestRunning()) {
-                rebuildReasons.add(Bundle.TimeLineController_rebuildReasons_ingestWasRunning());
-=======
-                if (file == null && artifact == null) {
-                    SwingUtilities.invokeLater(TimeLineController.this::showWindow);
-                    this.showFullRange();
-                } else {
-                    try {
+                try {
+                    if (file == null && artifact == null) {
+                        SwingUtilities.invokeLater(TimeLineController.this::showWindow);
+                        this.showFullRange();
+                    } else {
+
                         //prompt user to pick specific event and time range
                         ShowInTimelineDialog showInTimelineDilaog = (file == null)
                                 ? new ShowInTimelineDialog(this, artifact)
@@ -657,12 +439,12 @@
                                 new Alert(Alert.AlertType.ERROR, "There was an error opening Timeline.").showAndWait();
                             }
                         });
-                    } catch (TskCoreException tskCoreException) {
-                        logger.log(Level.SEVERE, "Error showing Timeline ", tskCoreException);
-                        new Alert(Alert.AlertType.ERROR, "There was an error opening Timeline.").showAndWait();
+
                     }
+                } catch (TskCoreException tskCoreException) {
+                    logger.log(Level.SEVERE, "Error showing Timeline ", tskCoreException);
+                    new Alert(Alert.AlertType.ERROR, "There was an error opening Timeline.").showAndWait();
                 }
->>>>>>> 3b355e20
             }
         });
     }
@@ -674,13 +456,13 @@
      * @param period The period of time to show around the current center of the
      *               view.
      */
-    synchronized public void pushPeriod(ReadablePeriod period) throws TimelineCacheException {
+    synchronized public void pushPeriod(ReadablePeriod period) throws TskCoreException {
         synchronized (filteredEvents) {
             pushTimeRange(IntervalUtils.getIntervalAroundMiddle(filteredEvents.getTimeRange(), period));
         }
     }
 
-    synchronized public void pushZoomOutTime() throws TimelineCacheException {
+    synchronized public void pushZoomOutTime() throws TskCoreException {
         final Interval timeRange = filteredEvents.getTimeRange();
         long toDurationMillis = timeRange.toDurationMillis() / 4;
         DateTime start = timeRange.getStart().minus(toDurationMillis);
@@ -688,7 +470,7 @@
         pushTimeRange(new Interval(start, end));
     }
 
-    synchronized public void pushZoomInTime() throws TimelineCacheException {
+    synchronized public void pushZoomInTime() throws TskCoreException {
         final Interval timeRange = filteredEvents.getTimeRange();
         long toDurationMillis = timeRange.toDurationMillis() / 4;
         DateTime start = timeRange.getStart().plus(toDurationMillis);
@@ -734,7 +516,7 @@
      * @return True if the interval was changed. False if the interval was the
      *         same as the existing one and no change happened.
      */
-    synchronized public boolean pushTimeRange(Interval timeRange) throws TimelineCacheException {
+    synchronized public boolean pushTimeRange(Interval timeRange) throws TskCoreException {
         //clamp timerange to case
         Interval clampedTimeRange;
         if (timeRange == null) {
@@ -768,7 +550,7 @@
      *
      * @return true if the view actually changed.
      */
-    synchronized public boolean pushTimeUnit(TimeUnits timeUnit) throws TimelineCacheException {
+    synchronized public boolean pushTimeUnit(TimeUnits timeUnit) throws TskCoreException {
         if (timeUnit == TimeUnits.FOREVER) {
             return showFullRange();
         } else {
@@ -786,7 +568,7 @@
     }
 
     @SuppressWarnings("AssignmentToMethodParameter") //clamp timerange to case
-    synchronized public void pushTimeAndType(Interval timeRange, EventTypeZoomLevel typeZoom) throws TimelineCacheException {
+    synchronized public void pushTimeAndType(Interval timeRange, EventTypeZoomLevel typeZoom) throws TskCoreException {
         Interval overlappingTimeRange = this.filteredEvents.getSpanningInterval().overlap(timeRange);
         ZoomParams currentZoom = filteredEvents.zoomParametersProperty().get();
         if (currentZoom == null) {
@@ -832,7 +614,7 @@
         selectedEventIDs.setAll(eventIDs);
     }
 
-    public void selectTimeAndType(Interval interval, EventType type) throws TimelineCacheException {
+    public void selectTimeAndType(Interval interval, EventType type) throws TskCoreException {
         final Interval timeRange = filteredEvents.getSpanningInterval().overlap(interval);
 
         final LoggedTask<Collection<Long>> selectTimeAndTypeTask = new LoggedTask<Collection<Long>>("Select Time and Type", true) { //NON-NLS
@@ -920,13 +702,8 @@
     /**
      * Register the given object to receive events.
      *
-<<<<<<< HEAD
-     * @param o The object to register. Must implement public methods annotated
-     *          with Subscribe.
-=======
      * @param listener The object to register. Must implement public methods
      *                 annotated with Subscribe.
->>>>>>> 3b355e20
      */
     synchronized public void registerForEvents(Object listener) {
         eventbus.register(listener);
