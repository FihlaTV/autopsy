--- conflicted
+++ resolved
@@ -1,7 +1,7 @@
 /*
  * Autopsy Forensic Browser
  *
- * Copyright 2018 Basis Technology Corp.
+ * Copyright 2018-2019 Basis Technology Corp.
  * Contact: carrier <at> sleuthkit <dot> org
  *
  * Licensed under the Apache License, Version 2.0 (the "License");
@@ -18,7 +18,6 @@
  */
 package org.sleuthkit.autopsy.timeline.ui.detailview.datamodel;
 
-import com.google.common.collect.ImmutableCollection;
 import com.google.common.collect.ImmutableSet;
 import com.google.common.collect.ImmutableSortedSet;
 import static com.google.common.collect.Sets.union;
@@ -53,11 +52,7 @@
     /**
      * the type of all the clustered events
      */
-<<<<<<< HEAD
     final private EventType type;
-=======
-    final private ImmutableCollection<EventType> types;
->>>>>>> d4d1c723
 
     /**
      * the common description of all the clustered events
@@ -96,20 +91,14 @@
      *         events clusters
      */
     public static EventCluster merge(EventCluster cluster1, EventCluster cluster2) {
-<<<<<<< HEAD
+
         if (cluster1.getEventType() != cluster2.getEventType()) {
             throw new IllegalArgumentException("event clusters are not compatible: they have different types");
         }
-=======
-//		if (cluster1.getEventType() != cluster2.getEventType()) {
-//			throw new IllegalArgumentException("event clusters are not compatible: they have different types");
-//		}
->>>>>>> d4d1c723
 
         if (!cluster1.getDescription().equals(cluster2.getDescription())) {
             throw new IllegalArgumentException("event clusters are not compatible: they have different descriptions");
         }
-<<<<<<< HEAD
 
         Interval spanningInterval = IntervalUtils.span(cluster1.span, cluster2.span);
 
@@ -123,31 +112,13 @@
     }
 
     private EventCluster(Interval spanningInterval, EventType type, Collection<Long> eventIDs,
-=======
-        Sets.SetView<Long> idsUnion
-                = Sets.union(cluster1.getEventIDs(), cluster2.getEventIDs());
-        Sets.SetView<Long> hashHitsUnion
-                = Sets.union(cluster1.getEventIDsWithHashHits(), cluster2.getEventIDsWithHashHits());
-        Sets.SetView<Long> taggedUnion
-                = Sets.union(cluster1.getEventIDsWithTags(), cluster2.getEventIDsWithTags());
-
-        Set<EventType> typesUnion = ImmutableSet.<EventType>builder().addAll(cluster1.getEventTypes()).addAll(cluster2.getEventTypes()).build();
-        return new EventCluster(IntervalUtils.span(cluster1.span, cluster2.span),
-                typesUnion, idsUnion, hashHitsUnion, taggedUnion,
-                cluster1.getDescription(), cluster1.lod);
-    }
-
-    private EventCluster(Interval spanningInterval, Collection<EventType> types, Collection<Long> eventIDs,
->>>>>>> d4d1c723
                          Collection<Long> hashHits, Collection<Long> tagged, String description, DescriptionLoD lod,
                          EventStripe parent) {
 
         this.span = spanningInterval;
-<<<<<<< HEAD
+
         this.type = type;
-=======
-        this.types = ImmutableSet.copyOf( types);
->>>>>>> d4d1c723
+
         this.hashHits = ImmutableSet.copyOf(hashHits);
         this.tagged = ImmutableSet.copyOf(tagged);
         this.description = description;
@@ -156,7 +127,6 @@
         this.parent = parent;
     }
 
-<<<<<<< HEAD
     public EventCluster(Interval spanningInterval, EventType type, Collection<Long> eventIDs,
                         Collection<Long> hashHits, Collection<Long> tagged, String description, DescriptionLoD lod) {
         this(spanningInterval, type, eventIDs, hashHits, tagged, description, lod, null);
@@ -170,11 +140,7 @@
                 event.isTagged() ? singleton(event.getEventID()) : emptySet(),
                 event.getDescription(lod),
                 lod);
-=======
-    public EventCluster(Interval spanningInterval, Collection<EventType> types, Collection<Long> eventIDs,
-                        Collection<Long> hashHits, Collection<Long> tagged, String description, DescriptionLoD lod) {
-        this(spanningInterval, types, eventIDs, hashHits, tagged, description, lod, null);
->>>>>>> d4d1c723
+
     }
 
     /**
@@ -235,13 +201,8 @@
     }
 
     @Override
-<<<<<<< HEAD
     public EventType getEventType() {
         return type;
-=======
-    public ImmutableCollection<EventType> getEventTypes() {
-        return types;
->>>>>>> d4d1c723
     }
 
     @Override
@@ -259,11 +220,8 @@
      *         EventBundle as the parent.
      */
     public EventCluster withParent(EventStripe parent) {
-<<<<<<< HEAD
+
         return new EventCluster(span, type, eventIDs, hashHits, tagged, description, lod, parent);
-=======
-        return new EventCluster(span, types, eventIDs, hashHits, tagged, description, lod, parent);
->>>>>>> d4d1c723
     }
 
     @Override
@@ -279,11 +237,7 @@
     @Override
     public int hashCode() {
         int hash = 7;
-<<<<<<< HEAD
         hash = 23 * hash + Objects.hashCode(this.type);
-=======
-        hash = 23 * hash + Objects.hashCode(this.types);
->>>>>>> d4d1c723
         hash = 23 * hash + Objects.hashCode(this.description);
         hash = 23 * hash + Objects.hashCode(this.lod);
         hash = 23 * hash + Objects.hashCode(this.eventIDs);
@@ -305,11 +259,7 @@
         if (!Objects.equals(this.description, other.description)) {
             return false;
         }
-<<<<<<< HEAD
         if (!Objects.equals(this.type, other.type)) {
-=======
-        if (!Objects.equals(this.types, other.types)) {
->>>>>>> d4d1c723
             return false;
         }
         if (this.lod != other.lod) {
