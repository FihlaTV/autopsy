/*
 * Autopsy Forensic Browser
 *
 * Copyright 2011-2016 Basis Technology Corp.
 * Contact: carrier <at> sleuthkit <dot> org
 *
 * Licensed under the Apache License, Version 2.0 (the "License");
 * you may not use this file except in compliance with the License.
 * You may obtain a copy of the License at
 *
 *     http://www.apache.org/licenses/LICENSE-2.0
 *
 * Unless required by applicable law or agreed to in writing, software
 * distributed under the License is distributed on an "AS IS" BASIS,
 * WITHOUT WARRANTIES OR CONDITIONS OF ANY KIND, either express or implied.
 * See the License for the specific language governing permissions and
 * limitations under the License.
 */
package org.sleuthkit.autopsy.timeline;

import java.awt.Component;
import java.io.IOException;
import java.util.logging.Level;
import javax.swing.ImageIcon;
import javax.swing.JButton;
import org.openide.awt.ActionID;
import org.openide.awt.ActionReference;
import org.openide.awt.ActionReferences;
import org.openide.awt.ActionRegistration;
import org.openide.util.HelpCtx;
import org.openide.util.NbBundle;
import org.openide.util.actions.CallableSystemAction;
import org.openide.util.actions.Presenter;
import org.sleuthkit.autopsy.casemodule.Case;
import org.sleuthkit.autopsy.core.Installer;
import org.sleuthkit.autopsy.coreutils.Logger;
import org.sleuthkit.autopsy.coreutils.MessageNotifyUtil;
import org.sleuthkit.autopsy.coreutils.ThreadConfined;
import org.sleuthkit.datamodel.AbstractFile;
import org.sleuthkit.datamodel.BlackboardArtifact;

/**
 * An Action that opens the Timeline window. Has methods to open the window in
 * various specific states (e.g., showing a specific artifact in the List View)
 */
@ActionID(category = "Tools", id = "org.sleuthkit.autopsy.timeline.Timeline")
@ActionRegistration(displayName = "#CTL_MakeTimeline", lazy = false)
@ActionReferences(value = {
    @ActionReference(path = "Menu/Tools", position = 100),
    @ActionReference(path = "Toolbars/Case", position = 102)})
public final class OpenTimelineAction extends CallableSystemAction implements Presenter.Toolbar {

    private static final long serialVersionUID = 1L;
    private static final Logger LOGGER = Logger.getLogger(OpenTimelineAction.class.getName());

    private static final boolean FX_INITED = Installer.isJavaFxInited();

    private static TimeLineController timeLineController = null;

    private final JButton toolbarButton = new JButton(getName(),
            new ImageIcon("Core/src/org/sleuthkit/autopsy/timeline/images/btn_icon_timeline_colorized_26.png"));//NON-NLS

    /**
     * Invalidate the reference to the controller so that a new one will be
     * instantiated the next time this action is invoked
     */
    synchronized static void invalidateController() {
        timeLineController = null;
    }

    public OpenTimelineAction() {
        toolbarButton.addActionListener(actionEvent -> performAction());
        this.setEnabled(false);
    }

    @Override
    public boolean isEnabled() {
        /**
         * We used to also check if Case.getCurrentCase().hasData() was true. We
         * disabled that check because if it is executed while a data source is
         * being added, it blocks the edt
         */
        return Case.isCaseOpen() && FX_INITED;
    }

    @Override
    @ThreadConfined(type = ThreadConfined.ThreadType.AWT)
    public void performAction() {
        showTimeline();
    }

    @NbBundle.Messages({
        "OpenTimelineAction.settingsErrorMessage=Failed to initialize timeline settings.",
        "OpenTimeLineAction.msgdlg.text=Could not create timeline, there are no data sources."})
    synchronized private void showTimeline(AbstractFile file, BlackboardArtifact artifact) {
        try {
            Case currentCase = Case.getCurrentCase();
            if (currentCase.hasData() == false) {
                MessageNotifyUtil.Message.info(Bundle.OpenTimeLineAction_msgdlg_text());
                LOGGER.log(Level.INFO, "Could not create timeline, there are no data sources.");// NON-NLS
                return;
            }
            try {
                if (timeLineController == null) {
                    timeLineController = new TimeLineController(currentCase);
                } else if (timeLineController.getAutopsyCase() != currentCase) {
                    timeLineController.shutDownTimeLine();
                    timeLineController = new TimeLineController(currentCase);
                }

                timeLineController.showTimeLine(file, artifact);

            } catch (IOException iOException) {
                MessageNotifyUtil.Message.error(Bundle.OpenTimelineAction_settingsErrorMessage());
                LOGGER.log(Level.SEVERE, "Failed to initialize per case timeline settings.", iOException);
            }
        } catch (IllegalStateException e) {
            //there is no case...   Do nothing.
        }
    }

    /**
     * Open the Timeline window with the default initial view.
     */
    @ThreadConfined(type = ThreadConfined.ThreadType.AWT)
    public void showTimeline() {
        showTimeline(null, null);
    }

    /**
     * Open the Timeline window with the given file selected in ListView. The
     * user will be prompted to choose which timestamp to use for the file, and
     * how much time to show around it.
     *
     * @param file The AbstractFile to show in the Timeline.
     */
    @ThreadConfined(type = ThreadConfined.ThreadType.AWT)
    public void showFileInTimeline(AbstractFile file) {
        showTimeline(file, null);
    }

    /**
     * Open the Timeline window with the given artifact selected in ListView.
     * The how much time to show around it.
     *
     * @param artifact The BlackboardArtifact to show in the Timeline.
     */
    @ThreadConfined(type = ThreadConfined.ThreadType.AWT)
    public void showArtifactInTimeline(BlackboardArtifact artifact) {
        showTimeline(null, artifact);
    }

    @Override
    @NbBundle.Messages("OpenTimelineAction.displayName=Timeline")
    public String getName() {
        return Bundle.OpenTimelineAction_displayName();
    }

    @Override
    public HelpCtx getHelpCtx() {
        return HelpCtx.DEFAULT_HELP;
    }

    @Override
    public boolean asynchronous() {
        return false; // run on edt
    }

    /**
     * Set this action to be enabled/disabled
     *
     * @param value whether to enable this action or not
     */
    @Override
    public void setEnabled(boolean value) {
        super.setEnabled(value);
        toolbarButton.setEnabled(value);
    }

    /**
     * Returns the toolbar component of this action
     *
     * @return component the toolbar button
     */
    @Override
    public Component getToolbarPresenter() {
<<<<<<< HEAD
=======
        ImageIcon icon = new ImageIcon(getClass().getResource("images/btn_icon_timeline_colorized_26.png")); //NON-NLS
        toolbarButton.setIcon(icon);
        toolbarButton.setText(this.getName());

>>>>>>> 6fc88b5b
        return toolbarButton;
    }
}<|MERGE_RESOLUTION|>--- conflicted
+++ resolved
@@ -58,7 +58,8 @@
     private static TimeLineController timeLineController = null;
 
     private final JButton toolbarButton = new JButton(getName(),
-            new ImageIcon("Core/src/org/sleuthkit/autopsy/timeline/images/btn_icon_timeline_colorized_26.png"));//NON-NLS
+          new ImageIcon(getClass().getResource("images/btn_icon_timeline_colorized_26.png"))); //NON-NLS
+
 
     /**
      * Invalidate the reference to the controller so that a new one will be
@@ -184,13 +185,6 @@
      */
     @Override
     public Component getToolbarPresenter() {
-<<<<<<< HEAD
-=======
-        ImageIcon icon = new ImageIcon(getClass().getResource("images/btn_icon_timeline_colorized_26.png")); //NON-NLS
-        toolbarButton.setIcon(icon);
-        toolbarButton.setText(this.getName());
-
->>>>>>> 6fc88b5b
         return toolbarButton;
     }
 }