/*
 * Autopsy Forensic Browser
 *
 * Copyright 2011-2018 Basis Technology Corp.
 * Contact: carrier <at> sleuthkit <dot> org
 *
 * Licensed under the Apache License, Version 2.0 (the "License");
 * you may not use this file except in compliance with the License.
 * You may obtain a copy of the License at
 *
 *     http://www.apache.org/licenses/LICENSE-2.0
 *
 * Unless required by applicable law or agreed to in writing, software
 * distributed under the License is distributed on an "AS IS" BASIS,
 * WITHOUT WARRANTIES OR CONDITIONS OF ANY KIND, either express or implied.
 * See the License for the specific language governing permissions and
 * limitations under the License.
 */
package org.sleuthkit.autopsy.test;

import java.util.ArrayList;
import java.util.List;
import javax.xml.bind.DatatypeConverter;
import org.sleuthkit.autopsy.casemodule.Case;
import org.sleuthkit.autopsy.casemodule.NoCurrentCaseException;
import org.sleuthkit.datamodel.Blackboard;
import org.sleuthkit.datamodel.Blackboard.BlackboardException;
import org.sleuthkit.datamodel.BlackboardArtifact;
import org.sleuthkit.datamodel.BlackboardAttribute;
import org.sleuthkit.datamodel.Content;
import org.sleuthkit.datamodel.TskCoreException;

/**
 * A utility for creating instances of a custom artifact type.
 */
final class CustomArtifactType {

    private static final String MODULE_NAME = CustomArtifactsCreatorIngestModuleFactory.getModuleName();
    private static final String ADDITIONAL_MODULE_NAME = "Another Module";
    private static final String ARTIFACT_TYPE_NAME = "CUSTOM_ARTIFACT";
    private static final String ARTIFACT_DISPLAY_NAME = "Custom Artifact";
    private static final String INT_ATTR_TYPE_NAME = "CUSTOM_INT_ATTRIBUTE";
    private static final String INT_ATTR_DISPLAY_NAME = "Custom Integer";
    private static final String DOUBLE_ATTR_TYPE_NAME = "CUSTOM_DOUBLE_ATTRIBUTE";
    private static final String DOUBLE_ATTR_DISPLAY_NAME = "Custom Double";
    private static final String LONG_ATTR_TYPE_NAME = "CUSTOM_LONG_ATTRIBUTE";
    private static final String LONG_ATTR_DISPLAY_NAME = "Custom Long";
    private static final String DATETIME_ATTR_TYPE_NAME = "CUSTOM_DATETIME_ATTRIBUTE";
    private static final String DATETIME_ATTR_DISPLAY_NAME = "Custom Datetime";
    private static final String BYTES_ATTR_TYPE_NAME = "CUSTOM_BYTES_ATTRIBUTE";
    private static final String BYTES_ATTR_DISPLAY_NAME = "Custom Bytes";
    private static final String STRING_ATTR_TYPE_NAME = "CUSTOM_STRING_ATTRIBUTE";
    private static final String STRING_ATTR_DISPLAY_NAME = "Custom String";
    private static BlackboardArtifact.Type artifactType;
    private static BlackboardAttribute.Type intAttrType;
    private static BlackboardAttribute.Type doubleAttrType;
    private static BlackboardAttribute.Type longAttributeType;
    private static BlackboardAttribute.Type dateTimeAttrType;
    private static BlackboardAttribute.Type bytesAttrType;
    private static BlackboardAttribute.Type stringAttrType;

    /**
     * Adds the custom artifact type, with its associated custom attribute
     * types, to the case database of the current case.
     *
     * @throws BlackboardException If there is an error adding any of the types.
     */
    static void addToCaseDatabase() throws Blackboard.BlackboardException, NoCurrentCaseException {
<<<<<<< HEAD
        Blackboard blackboard = Case.getOpenCase().getSleuthkitCase().getBlackboard();
=======
        Blackboard blackboard = Case.getCurrentCaseThrows().getServices().getBlackboard();
>>>>>>> b187f430
        artifactType = blackboard.getOrAddArtifactType(ARTIFACT_TYPE_NAME, ARTIFACT_DISPLAY_NAME);
        intAttrType = blackboard.getOrAddAttributeType(INT_ATTR_TYPE_NAME, BlackboardAttribute.TSK_BLACKBOARD_ATTRIBUTE_VALUE_TYPE.INTEGER, INT_ATTR_DISPLAY_NAME);
        doubleAttrType = blackboard.getOrAddAttributeType(DOUBLE_ATTR_TYPE_NAME, BlackboardAttribute.TSK_BLACKBOARD_ATTRIBUTE_VALUE_TYPE.DOUBLE, DOUBLE_ATTR_DISPLAY_NAME);
        longAttributeType = blackboard.getOrAddAttributeType(LONG_ATTR_TYPE_NAME, BlackboardAttribute.TSK_BLACKBOARD_ATTRIBUTE_VALUE_TYPE.LONG, LONG_ATTR_DISPLAY_NAME);
        dateTimeAttrType = blackboard.getOrAddAttributeType(DATETIME_ATTR_TYPE_NAME, BlackboardAttribute.TSK_BLACKBOARD_ATTRIBUTE_VALUE_TYPE.DATETIME, DATETIME_ATTR_DISPLAY_NAME);
        bytesAttrType = blackboard.getOrAddAttributeType(BYTES_ATTR_TYPE_NAME, BlackboardAttribute.TSK_BLACKBOARD_ATTRIBUTE_VALUE_TYPE.BYTE, BYTES_ATTR_DISPLAY_NAME);
        stringAttrType = blackboard.getOrAddAttributeType(STRING_ATTR_TYPE_NAME, BlackboardAttribute.TSK_BLACKBOARD_ATTRIBUTE_VALUE_TYPE.STRING, STRING_ATTR_DISPLAY_NAME);
    }

    /**
     * Creates and instance of the custom artifact type.
     *
     * @param source The artifact source content.
     *
     * @return A BlackboardArtifact object.
     *
     * @throws TskCoreException If there is an error creating the artifact.
     */
    static BlackboardArtifact createInstance(Content source) throws TskCoreException {
        BlackboardArtifact artifact = source.newArtifact(artifactType.getTypeID());
        List<BlackboardAttribute> attributes = new ArrayList<>();
        attributes.add(new BlackboardAttribute(intAttrType, MODULE_NAME, 0));
        attributes.add(new BlackboardAttribute(doubleAttrType, MODULE_NAME, 0.0));
        attributes.add(new BlackboardAttribute(longAttributeType, MODULE_NAME, 0L));
        attributes.add(new BlackboardAttribute(dateTimeAttrType, MODULE_NAME, 60L));
        attributes.add(new BlackboardAttribute(bytesAttrType, MODULE_NAME, DatatypeConverter.parseHexBinary("ABCD")));
        attributes.add(new BlackboardAttribute(stringAttrType, MODULE_NAME, "Zero"));
        artifact.addAttributes(attributes);

        /*
         * Add a second source module to the attributes. Try to do it twice. The
         * second attempt should have no effect on the data.
         */
        for (BlackboardAttribute attr : attributes) {
            attr.addSource(ADDITIONAL_MODULE_NAME);
            attr.addSource(ADDITIONAL_MODULE_NAME);
        }

        return artifact;
    }

    /**
     * Prevents instantiation of this utility class.
     */
    private CustomArtifactType() {
    }

}<|MERGE_RESOLUTION|>--- conflicted
+++ resolved
@@ -66,11 +66,7 @@
      * @throws BlackboardException If there is an error adding any of the types.
      */
     static void addToCaseDatabase() throws Blackboard.BlackboardException, NoCurrentCaseException {
-<<<<<<< HEAD
-        Blackboard blackboard = Case.getOpenCase().getSleuthkitCase().getBlackboard();
-=======
-        Blackboard blackboard = Case.getCurrentCaseThrows().getServices().getBlackboard();
->>>>>>> b187f430
+        Blackboard blackboard = Case.getCurrentCaseThrows().getSleuthkitCase().getBlackboard();
         artifactType = blackboard.getOrAddArtifactType(ARTIFACT_TYPE_NAME, ARTIFACT_DISPLAY_NAME);
         intAttrType = blackboard.getOrAddAttributeType(INT_ATTR_TYPE_NAME, BlackboardAttribute.TSK_BLACKBOARD_ATTRIBUTE_VALUE_TYPE.INTEGER, INT_ATTR_DISPLAY_NAME);
         doubleAttrType = blackboard.getOrAddAttributeType(DOUBLE_ATTR_TYPE_NAME, BlackboardAttribute.TSK_BLACKBOARD_ATTRIBUTE_VALUE_TYPE.DOUBLE, DOUBLE_ATTR_DISPLAY_NAME);
