/*
 * Autopsy Forensic Browser
 *
 * Copyright 2018 Basis Technology Corp.
 * Contact: carrier <at> sleuthkit <dot> org
 *
 * Licensed under the Apache License, Version 2.0 (the "License");
 * you may not use this file except in compliance with the License.
 * You may obtain a copy of the License at
 *
 *     http://www.apache.org/licenses/LICENSE-2.0
 *
 * Unless required by applicable law or agreed to in writing, software
 * distributed under the License is distributed on an "AS IS" BASIS,
 * WITHOUT WARRANTIES OR CONDITIONS OF ANY KIND, either express or implied.
 * See the License for the specific language governing permissions and
 * limitations under the License.
 */
package org.sleuthkit.autopsy.contentviewers;

import java.awt.BorderLayout;
import java.awt.Component;
import java.awt.Cursor;
import java.io.File;
import java.io.FileOutputStream;
import java.io.IOException;
import java.util.ArrayList;
import java.util.Arrays;
import java.util.Collection;
import java.util.Collections;
import java.util.LinkedHashMap;
import java.util.List;
import java.util.Map;
import java.util.Objects;
import java.util.function.Consumer;
import java.util.logging.Level;
import javax.swing.JComboBox;
import javax.swing.JFileChooser;
import javax.swing.JOptionPane;
import javax.swing.filechooser.FileNameExtensionFilter;
import org.apache.commons.io.FilenameUtils;
import org.openide.util.NbBundle;
import org.openide.windows.WindowManager;
import org.sleuthkit.autopsy.casemodule.Case;
import org.sleuthkit.autopsy.coreutils.SQLiteTableReaderException;
import org.sleuthkit.autopsy.coreutils.Logger;
import org.sleuthkit.autopsy.coreutils.MessageNotifyUtil;
import org.sleuthkit.datamodel.AbstractFile;
import org.sleuthkit.autopsy.coreutils.SQLiteTableReader;

/**
 * A file content viewer for SQLite database files.
 */
@SuppressWarnings("PMD.SingularField") // UI widgets cause lots of false positives
class SQLiteViewer extends javax.swing.JPanel implements FileTypeViewer {

    private static final long serialVersionUID = 1L;
    public static final String[] SUPPORTED_MIMETYPES = new String[]{"application/x-sqlite3"};
    private static final int ROWS_PER_PAGE = 100;
    private static final Logger logger = Logger.getLogger(FileViewer.class.getName());
    private final SQLiteTableView selectedTableView = new SQLiteTableView();
    private AbstractFile sqliteDbFile;

    private SQLiteTableReader viewReader;

    private Map<String, Object> row = new LinkedHashMap<>();
    private List<Map<String, Object>> pageOfTableRows = new ArrayList<>();
    private List<String> currentTableHeader = new ArrayList<>();
    private String prevTableName;

    private int numRows;    // num of rows in the selected table
    private int currPage = 0; // curr page of rows being displayed

    /**
     * Constructs a file content viewer for SQLite database files.
     */
    public SQLiteViewer() {
        initComponents();
        jTableDataPanel.add(selectedTableView, BorderLayout.CENTER);
    }

    /**
     * This method is called from within the constructor to initialize the form.
     * WARNING: Do NOT modify this code. The content of this method is always
     * regenerated by the Form Editor.
     */
    @SuppressWarnings("unchecked")
    // <editor-fold defaultstate="collapsed" desc="Generated Code">//GEN-BEGIN:initComponents
    private void initComponents() {

        jHdrPanel = new javax.swing.JPanel();
        tablesDropdownList = new javax.swing.JComboBox<>();
        jLabel1 = new javax.swing.JLabel();
        numEntriesField = new javax.swing.JTextField();
        jLabel2 = new javax.swing.JLabel();
        currPageLabel = new javax.swing.JLabel();
        jLabel3 = new javax.swing.JLabel();
        numPagesLabel = new javax.swing.JLabel();
        prevPageButton = new javax.swing.JButton();
        nextPageButton = new javax.swing.JButton();
        exportCsvButton = new javax.swing.JButton();
        jTableDataPanel = new javax.swing.JPanel();

        jHdrPanel.setPreferredSize(new java.awt.Dimension(536, 40));

        tablesDropdownList.setModel(new javax.swing.DefaultComboBoxModel<>(new String[] { "Item 1", "Item 2", "Item 3", "Item 4" }));
        tablesDropdownList.addActionListener(new java.awt.event.ActionListener() {
            public void actionPerformed(java.awt.event.ActionEvent evt) {
                tablesDropdownListActionPerformed(evt);
            }
        });

        org.openide.awt.Mnemonics.setLocalizedText(jLabel1, org.openide.util.NbBundle.getMessage(SQLiteViewer.class, "SQLiteViewer.jLabel1.text")); // NOI18N

        numEntriesField.setEditable(false);
        numEntriesField.setText(org.openide.util.NbBundle.getMessage(SQLiteViewer.class, "SQLiteViewer.numEntriesField.text")); // NOI18N
        numEntriesField.setBorder(null);

        org.openide.awt.Mnemonics.setLocalizedText(jLabel2, org.openide.util.NbBundle.getMessage(SQLiteViewer.class, "SQLiteViewer.jLabel2.text")); // NOI18N

        org.openide.awt.Mnemonics.setLocalizedText(currPageLabel, org.openide.util.NbBundle.getMessage(SQLiteViewer.class, "SQLiteViewer.currPageLabel.text")); // NOI18N

        org.openide.awt.Mnemonics.setLocalizedText(jLabel3, org.openide.util.NbBundle.getMessage(SQLiteViewer.class, "SQLiteViewer.jLabel3.text")); // NOI18N

        org.openide.awt.Mnemonics.setLocalizedText(numPagesLabel, org.openide.util.NbBundle.getMessage(SQLiteViewer.class, "SQLiteViewer.numPagesLabel.text")); // NOI18N

        prevPageButton.setIcon(new javax.swing.ImageIcon(getClass().getResource("/org/sleuthkit/autopsy/corecomponents/btn_step_back.png"))); // NOI18N
        org.openide.awt.Mnemonics.setLocalizedText(prevPageButton, org.openide.util.NbBundle.getMessage(SQLiteViewer.class, "SQLiteViewer.prevPageButton.text")); // NOI18N
        prevPageButton.setBorderPainted(false);
        prevPageButton.setContentAreaFilled(false);
        prevPageButton.setDisabledSelectedIcon(new javax.swing.ImageIcon(getClass().getResource("/org/sleuthkit/autopsy/corecomponents/btn_step_back_disabled.png"))); // NOI18N
        prevPageButton.setMargin(new java.awt.Insets(2, 0, 2, 0));
        prevPageButton.setPreferredSize(new java.awt.Dimension(23, 23));
        prevPageButton.addActionListener(new java.awt.event.ActionListener() {
            public void actionPerformed(java.awt.event.ActionEvent evt) {
                prevPageButtonActionPerformed(evt);
            }
        });

        nextPageButton.setIcon(new javax.swing.ImageIcon(getClass().getResource("/org/sleuthkit/autopsy/corecomponents/btn_step_forward.png"))); // NOI18N
        org.openide.awt.Mnemonics.setLocalizedText(nextPageButton, org.openide.util.NbBundle.getMessage(SQLiteViewer.class, "SQLiteViewer.nextPageButton.text")); // NOI18N
        nextPageButton.setBorderPainted(false);
        nextPageButton.setContentAreaFilled(false);
        nextPageButton.setDisabledSelectedIcon(new javax.swing.ImageIcon(getClass().getResource("/org/sleuthkit/autopsy/corecomponents/btn_step_forward_disabled.png"))); // NOI18N
        nextPageButton.setMargin(new java.awt.Insets(2, 0, 2, 0));
        nextPageButton.setPreferredSize(new java.awt.Dimension(23, 23));
        nextPageButton.addActionListener(new java.awt.event.ActionListener() {
            public void actionPerformed(java.awt.event.ActionEvent evt) {
                nextPageButtonActionPerformed(evt);
            }
        });

        org.openide.awt.Mnemonics.setLocalizedText(exportCsvButton, org.openide.util.NbBundle.getMessage(SQLiteViewer.class, "SQLiteViewer.exportCsvButton.text")); // NOI18N
        exportCsvButton.addActionListener(new java.awt.event.ActionListener() {
            public void actionPerformed(java.awt.event.ActionEvent evt) {
                exportCsvButtonActionPerformed(evt);
            }
        });

        javax.swing.GroupLayout jHdrPanelLayout = new javax.swing.GroupLayout(jHdrPanel);
        jHdrPanel.setLayout(jHdrPanelLayout);
        jHdrPanelLayout.setHorizontalGroup(
            jHdrPanelLayout.createParallelGroup(javax.swing.GroupLayout.Alignment.LEADING)
            .addGroup(jHdrPanelLayout.createSequentialGroup()
                .addContainerGap()
                .addComponent(jLabel1)
                .addPreferredGap(javax.swing.LayoutStyle.ComponentPlacement.RELATED)
                .addComponent(tablesDropdownList, javax.swing.GroupLayout.PREFERRED_SIZE, 130, javax.swing.GroupLayout.PREFERRED_SIZE)
                .addGap(18, 18, 18)
                .addComponent(numEntriesField, javax.swing.GroupLayout.PREFERRED_SIZE, 71, javax.swing.GroupLayout.PREFERRED_SIZE)
                .addGap(15, 15, 15)
                .addComponent(jLabel2)
                .addPreferredGap(javax.swing.LayoutStyle.ComponentPlacement.RELATED)
                .addComponent(currPageLabel)
                .addPreferredGap(javax.swing.LayoutStyle.ComponentPlacement.RELATED)
                .addComponent(jLabel3)
                .addPreferredGap(javax.swing.LayoutStyle.ComponentPlacement.RELATED)
                .addComponent(numPagesLabel)
                .addGap(18, 18, 18)
                .addComponent(prevPageButton, javax.swing.GroupLayout.PREFERRED_SIZE, 23, javax.swing.GroupLayout.PREFERRED_SIZE)
                .addGap(0, 0, 0)
                .addComponent(nextPageButton, javax.swing.GroupLayout.PREFERRED_SIZE, 23, javax.swing.GroupLayout.PREFERRED_SIZE)
                .addGap(29, 29, 29)
                .addComponent(exportCsvButton)
                .addContainerGap(javax.swing.GroupLayout.DEFAULT_SIZE, Short.MAX_VALUE))
        );
        jHdrPanelLayout.setVerticalGroup(
            jHdrPanelLayout.createParallelGroup(javax.swing.GroupLayout.Alignment.LEADING)
            .addGroup(jHdrPanelLayout.createSequentialGroup()
                .addContainerGap()
                .addGroup(jHdrPanelLayout.createParallelGroup(javax.swing.GroupLayout.Alignment.LEADING)
                    .addComponent(exportCsvButton)
                    .addComponent(nextPageButton, javax.swing.GroupLayout.PREFERRED_SIZE, 23, javax.swing.GroupLayout.PREFERRED_SIZE)
                    .addComponent(prevPageButton, javax.swing.GroupLayout.PREFERRED_SIZE, 23, javax.swing.GroupLayout.PREFERRED_SIZE)
                    .addGroup(jHdrPanelLayout.createParallelGroup(javax.swing.GroupLayout.Alignment.BASELINE)
                        .addComponent(tablesDropdownList, javax.swing.GroupLayout.PREFERRED_SIZE, javax.swing.GroupLayout.DEFAULT_SIZE, javax.swing.GroupLayout.PREFERRED_SIZE)
                        .addComponent(jLabel1)
                        .addComponent(numEntriesField, javax.swing.GroupLayout.PREFERRED_SIZE, javax.swing.GroupLayout.DEFAULT_SIZE, javax.swing.GroupLayout.PREFERRED_SIZE)
                        .addComponent(jLabel2)
                        .addComponent(currPageLabel)
                        .addComponent(jLabel3)
                        .addComponent(numPagesLabel)))
                .addContainerGap())
        );

        jTableDataPanel.setLayout(new java.awt.BorderLayout());

        javax.swing.GroupLayout layout = new javax.swing.GroupLayout(this);
        this.setLayout(layout);
        layout.setHorizontalGroup(
            layout.createParallelGroup(javax.swing.GroupLayout.Alignment.LEADING)
            .addComponent(jHdrPanel, javax.swing.GroupLayout.DEFAULT_SIZE, 569, Short.MAX_VALUE)
            .addComponent(jTableDataPanel, javax.swing.GroupLayout.DEFAULT_SIZE, javax.swing.GroupLayout.DEFAULT_SIZE, Short.MAX_VALUE)
        );
        layout.setVerticalGroup(
            layout.createParallelGroup(javax.swing.GroupLayout.Alignment.LEADING)
            .addGroup(layout.createSequentialGroup()
                .addComponent(jHdrPanel, javax.swing.GroupLayout.PREFERRED_SIZE, 53, javax.swing.GroupLayout.PREFERRED_SIZE)
                .addGap(0, 0, 0)
                .addComponent(jTableDataPanel, javax.swing.GroupLayout.DEFAULT_SIZE, 317, Short.MAX_VALUE))
        );
    }// </editor-fold>//GEN-END:initComponents

    private void nextPageButtonActionPerformed(java.awt.event.ActionEvent evt) {//GEN-FIRST:event_nextPageButtonActionPerformed
        WindowManager.getDefault().getMainWindow().setCursor(Cursor.getPredefinedCursor(Cursor.WAIT_CURSOR));
        currPage++;
        if (currPage * ROWS_PER_PAGE > numRows) {
            nextPageButton.setEnabled(false);
        }
        currPageLabel.setText(Integer.toString(currPage));
        prevPageButton.setEnabled(true);

        // read and display a page of rows
        String tableName = (String) this.tablesDropdownList.getSelectedItem();
        readTable(tableName, (currPage - 1) * ROWS_PER_PAGE + 1, ROWS_PER_PAGE);
        WindowManager.getDefault().getMainWindow().setCursor(Cursor.getPredefinedCursor(Cursor.DEFAULT_CURSOR));
    }//GEN-LAST:event_nextPageButtonActionPerformed

    private void prevPageButtonActionPerformed(java.awt.event.ActionEvent evt) {//GEN-FIRST:event_prevPageButtonActionPerformed

        WindowManager.getDefault().getMainWindow().setCursor(Cursor.getPredefinedCursor(Cursor.WAIT_CURSOR));
        currPage--;
        if (currPage == 1) {
            prevPageButton.setEnabled(false);
        }
        currPageLabel.setText(Integer.toString(currPage));
        nextPageButton.setEnabled(true);

        // read and display a page of rows
        String tableName = (String) this.tablesDropdownList.getSelectedItem();
        readTable(tableName, (currPage - 1) * ROWS_PER_PAGE + 1, ROWS_PER_PAGE);
        WindowManager.getDefault().getMainWindow().setCursor(Cursor.getPredefinedCursor(Cursor.DEFAULT_CURSOR));
    }//GEN-LAST:event_prevPageButtonActionPerformed

    private void tablesDropdownListActionPerformed(java.awt.event.ActionEvent evt) {//GEN-FIRST:event_tablesDropdownListActionPerformed
        JComboBox<?> cb = (JComboBox<?>) evt.getSource();
        String tableName = (String) cb.getSelectedItem();
        if (null == tableName) {
            return;
        }
        WindowManager.getDefault().getMainWindow().setCursor(Cursor.getPredefinedCursor(Cursor.WAIT_CURSOR));
        selectTable(tableName);
        WindowManager.getDefault().getMainWindow().setCursor(Cursor.getPredefinedCursor(Cursor.DEFAULT_CURSOR));
    }//GEN-LAST:event_tablesDropdownListActionPerformed

    /**
     * The action when the Export Csv button is pressed. The file chooser window
     * will pop up to choose where the user wants to save the csv file. The
     * default location is case export directory.
     *
     * @param evt the action event
     */
    @NbBundle.Messages({"SQLiteViewer.csvExport.fileName.empty=Please input a file name for exporting.",
        "SQLiteViewer.csvExport.title=Export to csv file",
        "SQLiteViewer.csvExport.confirm.msg=Do you want to overwrite the existing file?"})
    private void exportCsvButtonActionPerformed(java.awt.event.ActionEvent evt) {//GEN-FIRST:event_exportCsvButtonActionPerformed
        Case openCase = Case.getCurrentCase();
        File caseDirectory = new File(openCase.getExportDirectory());
        JFileChooser fileChooser = new JFileChooser();
        fileChooser.setDragEnabled(false);
        fileChooser.setCurrentDirectory(caseDirectory);
        //Set a filter to let the filechooser only work for csv files
        FileNameExtensionFilter csvFilter = new FileNameExtensionFilter("*.csv", "csv");
        fileChooser.addChoosableFileFilter(csvFilter);
        fileChooser.setAcceptAllFileFilterUsed(true);
        fileChooser.setFileFilter(csvFilter);
        fileChooser.setFileSelectionMode(JFileChooser.FILES_ONLY);
        String defaultFileName = (String) this.tablesDropdownList.getSelectedItem();
        fileChooser.setSelectedFile(new File(defaultFileName));
        int choice = fileChooser.showSaveDialog((Component) evt.getSource()); //TODO
        if (JFileChooser.APPROVE_OPTION == choice) {
            File file = fileChooser.getSelectedFile();
            if (file.exists() && FilenameUtils.getExtension(file.getName()).equalsIgnoreCase("csv")) {
                if (JOptionPane.YES_OPTION == JOptionPane.showConfirmDialog(this,
                        Bundle.SQLiteViewer_csvExport_confirm_msg(),
                        Bundle.SQLiteViewer_csvExport_title(),
                        JOptionPane.YES_NO_OPTION)) {
                } else {
                    return;
                }
            }

            exportTableToCsv(file);
        }
    }//GEN-LAST:event_exportCsvButtonActionPerformed

    // Variables declaration - do not modify//GEN-BEGIN:variables
    private javax.swing.JLabel currPageLabel;
    private javax.swing.JButton exportCsvButton;
    private javax.swing.JPanel jHdrPanel;
    private javax.swing.JLabel jLabel1;
    private javax.swing.JLabel jLabel2;
    private javax.swing.JLabel jLabel3;
    private javax.swing.JPanel jTableDataPanel;
    private javax.swing.JButton nextPageButton;
    private javax.swing.JTextField numEntriesField;
    private javax.swing.JLabel numPagesLabel;
    private javax.swing.JButton prevPageButton;
    private javax.swing.JComboBox<String> tablesDropdownList;
    // End of variables declaration//GEN-END:variables

    @Override
    public List<String> getSupportedMIMETypes() {
        return Arrays.asList(SUPPORTED_MIMETYPES);
    }

    @Override
    public void setFile(AbstractFile file) {
        WindowManager.getDefault().getMainWindow().setCursor(Cursor.getPredefinedCursor(Cursor.WAIT_CURSOR));
        sqliteDbFile = file;
        initReader();
        processSQLiteFile();
        WindowManager.getDefault().getMainWindow().setCursor(Cursor.getPredefinedCursor(Cursor.DEFAULT_CURSOR));
    }

    @Override
    public Component getComponent() {
        return this;
    }

    @Override
    public void resetComponent() {
        tablesDropdownList.setEnabled(true);
        tablesDropdownList.removeAllItems();
        numEntriesField.setText("");

        viewReader.close();
        row = new LinkedHashMap<>();
        pageOfTableRows = new ArrayList<>();
        currentTableHeader = new ArrayList<>();
        viewReader = null;
        sqliteDbFile = null;
    }

    /**
     * Process the given SQLite DB file.
     */
    @NbBundle.Messages({
        "SQLiteViewer.comboBox.noTableEntry=No tables found",
        "SQLiteViewer.errorMessage.interrupted=The processing of the file was interrupted.",
        "SQLiteViewer.errorMessage.noCurrentCase=The case has been closed.",
        "SQLiteViewer.errorMessage.failedToExtractFile=The file could not be extracted from the data source.",
        "SQLiteViewer.errorMessage.failedToQueryDatabase=The database tables in the file could not be read.",
        "SQLiteViewer.errorMessage.failedToinitJDBCDriver=The JDBC driver for SQLite could not be loaded.",
        "# {0} - exception message", "SQLiteViewer.errorMessage.unexpectedError=An unexpected error occurred:\n{0).",})
    private void processSQLiteFile() {
        try {
            tablesDropdownList.removeAllItems();

            Collection<String> dbTablesMap = viewReader.getTableNames();
            if (dbTablesMap.isEmpty()) {
                tablesDropdownList.addItem(Bundle.SQLiteViewer_comboBox_noTableEntry());
                tablesDropdownList.setEnabled(false);
            } else {
                dbTablesMap.forEach((tableName) -> {
                    tablesDropdownList.addItem(tableName);
                });
            }
        } catch (SQLiteTableReaderException ex) {
            logger.log(Level.WARNING, String.format("Unable to get table names "
                    + "from sqlite file [%s] with id=[%d].", sqliteDbFile.getName(),
                    sqliteDbFile.getId(), ex.getMessage()));
            MessageNotifyUtil.Message.error(Bundle.SQLiteViewer_errorMessage_failedToQueryDatabase());
        }
    }

    @NbBundle.Messages({"# {0} - tableName",
        "SQLiteViewer.selectTable.errorText=Error getting row count for table: {0}"
    })
    private void selectTable(String tableName) {
<<<<<<< HEAD
        try {
            numRows = viewReader.getRowCount(tableName);
=======

        try (Statement statement = connection.createStatement();
             ResultSet resultSet = statement.executeQuery(
                    "SELECT count (*) as count FROM " + "\"" + tableName + "\"")) { //NON-NLS

            numRows = resultSet.getInt("count");
>>>>>>> dd4a29b4
            numEntriesField.setText(numRows + " entries");

            currPage = 1;
            currPageLabel.setText(Integer.toString(currPage));
            numPagesLabel.setText(Integer.toString((numRows / ROWS_PER_PAGE) + 1));

            prevPageButton.setEnabled(false);

            if (numRows > 0) {
                exportCsvButton.setEnabled(true);
                nextPageButton.setEnabled(((numRows > ROWS_PER_PAGE)));
                readTable(tableName, (currPage - 1) * ROWS_PER_PAGE + 1, ROWS_PER_PAGE);
            } else {
                exportCsvButton.setEnabled(false);
                nextPageButton.setEnabled(false);
<<<<<<< HEAD
                selectedTableView.setupTable(Collections.emptyList());
            }
        } catch (SQLiteTableReaderException ex) {
            logger.log(Level.WARNING, String.format("Failed to load table %s " //NON-NLS
                    + "from DB file '%s' (objId=%d)", tableName, sqliteDbFile.getName(), //NON-NLS
                    sqliteDbFile.getId()), ex.getMessage());
=======
                
                //Execute a dummy SELECT * statement so that the metadata
                //contains all column names
                Map<String, Object> columnRow;
                try (ResultSet metaDataResultSet = statement.executeQuery(
                        "SELECT * FROM " + "\"" + tableName + "\"")) {
                    //Column names are not found in the metadata of the result set
                    //above.
                    ResultSetMetaData metaData = metaDataResultSet.getMetaData();
                    columnRow = new LinkedHashMap<>();
                    for(int i = 1; i < metaData.getColumnCount(); i++){
                        columnRow.put(metaData.getColumnName(i),  "");
                    }
                }
                
                selectedTableView.setupTable(Collections.singletonList(columnRow));
            }     
        } catch (SQLException ex) {
            logger.log(Level.SEVERE, String.format("Failed to load table %s from DB file '%s' (objId=%d)", tableName, sqliteDbFile.getName(), sqliteDbFile.getId()), ex); //NON-NLS
>>>>>>> dd4a29b4
            MessageNotifyUtil.Message.error(Bundle.SQLiteViewer_selectTable_errorText(tableName));
        }
    }

    @NbBundle.Messages({"# {0} - tableName",
        "SQLiteViewer.readTable.errorText=Error getting rows for table: {0}"})
    private void readTable(String tableName, int startRow, int numRowsToRead) {
        try {
            //If the table name has changed, then clear our table header. SQLiteTableReader
            //will also detect the table name has changed and begin reading it as if it
            //were a brand new table.
            if (!tableName.equals(prevTableName)) {
                prevTableName = tableName;
                currentTableHeader = new ArrayList<>();
            }
            viewReader.read(tableName, numRowsToRead, startRow - 1);
            selectedTableView.setupTable(pageOfTableRows);
            pageOfTableRows = new ArrayList<>();
        } catch (SQLiteTableReaderException ex) {
            logger.log(Level.WARNING, String.format("Failed to read table %s from DB file '%s' " //NON-NLS
                    + "(objId=%d) starting at row [%d] and limit [%d]", //NON-NLS
                    tableName, sqliteDbFile.getName(), sqliteDbFile.getId(),
                    startRow - 1, numRowsToRead), ex.getMessage());
            MessageNotifyUtil.Message.error(Bundle.SQLiteViewer_readTable_errorText(tableName));
        }
    }

    /**
     * Creates a new SQLiteTableReader. This class will iterate through the
     * table row by row and pass each value to the correct function based on its
     * data type. For our use, we want to define an action when encountering
     * column names and an action for all other data types.
     */
    private void initReader() {
        viewReader = new SQLiteTableReader.Builder(sqliteDbFile)
                .onColumnNames((columnName) -> {
                    currentTableHeader.add(columnName);
                })
                .forAll(getForAllStrategy()).build();
    }

    /**
     * For every database value we encounter on our read of the table do the
     * following: 1) Get the string representation of the value 2) Collect the
     * values until we have a full database row. 3) If we have the full row,
     * write it to the UI.
     *
     * rowIndex is purely for indicating if we have read the full row.
     *
     * @return Consumer that will perform the actions above. When the
     *         SQLiteTableReader is reading, values will be passed to this
     *         consumer.
     */
    private Consumer<Object> getForAllStrategy() {
        return new Consumer<Object>() {
            private int rowIndex = 0;

            @Override
            public void accept(Object t) {
                rowIndex++;
                String objectStr = (t instanceof byte[]) ? "BLOB Data not shown"
                        : Objects.toString(t, "");

                row.put(currentTableHeader.get(rowIndex - 1), objectStr);

                //If we have built up a full database row, then add it to our page
                //of rows to be displayed in the UI.
                if (rowIndex == currentTableHeader.size()) {
                    pageOfTableRows.add(row);
                    row = new LinkedHashMap<>();
                }
                rowIndex %= currentTableHeader.size();
            }

        };
    }

    private int totalColumnCount;

    @NbBundle.Messages({"SQLiteViewer.exportTableToCsv.write.errText=Failed to export table content to csv file.",
        "SQLiteViewer.exportTableToCsv.FileName=File name: ",
        "SQLiteViewer.exportTableToCsv.TableName=Table name: "
    })
    private void exportTableToCsv(File file) {
        File csvFile = new File(file.toString() + ".csv");
        String tableName = (String) this.tablesDropdownList.getSelectedItem();
        try (FileOutputStream out = new FileOutputStream(csvFile, false)) {
            try (SQLiteTableReader sqliteStream = new SQLiteTableReader.Builder(sqliteDbFile)
                    .onColumnNames(getColumnNameCSVStrategy(out))
                    .forAll(getForAllCSVStrategy(out)).build()) {
                totalColumnCount = sqliteStream.getColumnCount(tableName);
                sqliteStream.read(tableName);
            }
        } catch (IOException | SQLiteTableReaderException | RuntimeException ex) {
            logger.log(Level.WARNING, String.format("Failed to export table [%s]"
                    + " to CSV in sqlite file '%s' (objId=%d)", tableName, sqliteDbFile.getName(),
                    sqliteDbFile.getId()), ex.getMessage()); //NON-NLS
            MessageNotifyUtil.Message.error(Bundle.SQLiteViewer_exportTableToCsv_write_errText());
        }
    }

    /**
     * For every column name we encounter on our read of the table do the
     * following: 1) Format the name so that it is comma seperated 2) Write the
     * value to the output stream.
     *
     * columnIndex is purely for keeping track of where the column name is in
     * the table so the value can be correctly formatted.
     *
     * @param out Output stream that this database table is being written to.
     *
     * @return Consumer that will perform the actions above. When the
     *         SQLiteTableReader is reading, values will be passed to this
     *         consumer.
     */
    private Consumer<String> getColumnNameCSVStrategy(FileOutputStream out) {
        return new Consumer<String>() {
            private int columnIndex = 0;

            @Override
            public void accept(String columnName) {
                columnIndex++;

                //Format the value to adhere to the format of a CSV file
                if (columnIndex == 1) {
                    columnName = "\"" + columnName + "\"";
                } else {
                    columnName = ",\"" + columnName + "\"";
                }
                if (columnIndex == totalColumnCount) {
                    columnName += "\n";
                }

                try {
                    out.write(columnName.getBytes());
                } catch (IOException ex) {
                    /*
                     * If we can no longer write to the output stream, toss a
                     * runtime exception to get out of iteration. We explicitly
                     * catch this in exportTableToCsv() above.
                     */
                    throw new RuntimeException(ex);
                }
            }
        };
    }

    /**
     * For every database value we encounter on our read of the table do the
     * following: 1) Get the string representation of the value 2) Format it so
     * that it adheres to the CSV format. 3) Write it to the output file.
     *
     * rowIndex is purely for keeping track of positioning of the database value
     * in the row, so that it can be properly formatted.
     *
     * @param out Output file
     *
     * @return Consumer that will perform the actions above. When the
     *         SQLiteTableReader is reading, values will be passed to this
     *         consumer.
     */
    private Consumer<Object> getForAllCSVStrategy(FileOutputStream out) {
        return new Consumer<Object>() {
            private int rowIndex = 0;

            @Override
            public void accept(Object tableValue) {
                rowIndex++;
                //Substitute string representation of blob with placeholder text.
                //Automatically wrap the value in quotes in case it contains commas.
                String objectStr = (tableValue instanceof byte[])
                        ? "BLOB Data not shown" : Objects.toString(tableValue, "");
                objectStr = "\"" + objectStr + "\"";

                if (rowIndex > 1) {
                    objectStr = "," + objectStr;
                }
                if (rowIndex == totalColumnCount) {
                    objectStr += "\n";
                }

                try {
                    out.write(objectStr.getBytes());
                } catch (IOException ex) {
                    /*
                     * If we can no longer write to the output stream, toss a
                     * runtime exception to get out of iteration. We explicitly
                     * catch this in exportTableToCsv() above.
                     */
                    throw new RuntimeException(ex);
                }
                rowIndex = rowIndex % totalColumnCount;
            }
        };
    }
}<|MERGE_RESOLUTION|>--- conflicted
+++ resolved
@@ -388,17 +388,8 @@
         "SQLiteViewer.selectTable.errorText=Error getting row count for table: {0}"
     })
     private void selectTable(String tableName) {
-<<<<<<< HEAD
         try {
             numRows = viewReader.getRowCount(tableName);
-=======
-
-        try (Statement statement = connection.createStatement();
-             ResultSet resultSet = statement.executeQuery(
-                    "SELECT count (*) as count FROM " + "\"" + tableName + "\"")) { //NON-NLS
-
-            numRows = resultSet.getInt("count");
->>>>>>> dd4a29b4
             numEntriesField.setText(numRows + " entries");
 
             currPage = 1;
@@ -414,34 +405,18 @@
             } else {
                 exportCsvButton.setEnabled(false);
                 nextPageButton.setEnabled(false);
-<<<<<<< HEAD
-                selectedTableView.setupTable(Collections.emptyList());
+
+                viewReader.read(tableName);
+                Map<String, Object> columnRow = new LinkedHashMap<>();
+                for(int i = 0; i< currentTableHeader.size(); i++){
+                  columnRow.put(currentTableHeader.get(i), "");
+                }
+                selectedTableView.setupTable(Collections.singletonList(columnRow));
             }
         } catch (SQLiteTableReaderException ex) {
             logger.log(Level.WARNING, String.format("Failed to load table %s " //NON-NLS
                     + "from DB file '%s' (objId=%d)", tableName, sqliteDbFile.getName(), //NON-NLS
                     sqliteDbFile.getId()), ex.getMessage());
-=======
-                
-                //Execute a dummy SELECT * statement so that the metadata
-                //contains all column names
-                Map<String, Object> columnRow;
-                try (ResultSet metaDataResultSet = statement.executeQuery(
-                        "SELECT * FROM " + "\"" + tableName + "\"")) {
-                    //Column names are not found in the metadata of the result set
-                    //above.
-                    ResultSetMetaData metaData = metaDataResultSet.getMetaData();
-                    columnRow = new LinkedHashMap<>();
-                    for(int i = 1; i < metaData.getColumnCount(); i++){
-                        columnRow.put(metaData.getColumnName(i),  "");
-                    }
-                }
-                
-                selectedTableView.setupTable(Collections.singletonList(columnRow));
-            }     
-        } catch (SQLException ex) {
-            logger.log(Level.SEVERE, String.format("Failed to load table %s from DB file '%s' (objId=%d)", tableName, sqliteDbFile.getName(), sqliteDbFile.getId()), ex); //NON-NLS
->>>>>>> dd4a29b4
             MessageNotifyUtil.Message.error(Bundle.SQLiteViewer_selectTable_errorText(tableName));
         }
     }
