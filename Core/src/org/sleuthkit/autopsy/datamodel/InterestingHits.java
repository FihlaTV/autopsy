/*
 * Autopsy Forensic Browser
 *
 * Copyright 2011-2017 Basis Technology Corp.
 * Contact: carrier <at> sleuthkit <dot> org
 *
 * Licensed under the Apache License, Version 2.0 (the "License");
 * you may not use this file except in compliance with the License.
 * You may obtain a copy of the License at
 *
 *     http://www.apache.org/licenses/LICENSE-2.0
 *
 * Unless required by applicable law or agreed to in writing, software
 * distributed under the License is distributed on an "AS IS" BASIS,
 * WITHOUT WARRANTIES OR CONDITIONS OF ANY KIND, either express or implied.
 * See the License for the specific language governing permissions and
 * limitations under the License.
 */
package org.sleuthkit.autopsy.datamodel;

import java.beans.PropertyChangeEvent;
import java.beans.PropertyChangeListener;
import java.sql.ResultSet;
import java.sql.SQLException;
import java.util.ArrayList;
import java.util.Collections;
import java.util.HashMap;
import java.util.HashSet;
import java.util.LinkedHashMap;
import java.util.List;
import java.util.Map;
import java.util.Observable;
import java.util.Observer;
import java.util.Set;
import java.util.logging.Level;
import org.openide.nodes.ChildFactory;
import org.openide.nodes.Children;
import org.openide.nodes.Node;
import org.openide.nodes.Sheet;
import org.openide.util.NbBundle;
import org.openide.util.lookup.Lookups;
import org.sleuthkit.autopsy.casemodule.Case;
import org.sleuthkit.autopsy.coreutils.Logger;
import org.sleuthkit.autopsy.ingest.IngestManager;
import org.sleuthkit.autopsy.ingest.ModuleDataEvent;
import org.sleuthkit.datamodel.BlackboardArtifact;
import org.sleuthkit.datamodel.BlackboardAttribute;
import org.sleuthkit.datamodel.SleuthkitCase;
import org.sleuthkit.datamodel.SleuthkitCase.CaseDbQuery;
import org.sleuthkit.datamodel.TskCoreException;

public class InterestingHits implements AutopsyVisitableItem {

    private static final String INTERESTING_ITEMS = NbBundle
            .getMessage(InterestingHits.class, "InterestingHits.interestingItems.text");
    private static final String DISPLAY_NAME = NbBundle.getMessage(InterestingHits.class, "InterestingHits.displayName.text");
    private static final Logger logger = Logger.getLogger(InterestingHits.class.getName());
    private SleuthkitCase skCase;
    private final InterestingResults interestingResults = new InterestingResults();

    public InterestingHits(SleuthkitCase skCase) {
        this.skCase = skCase;
        interestingResults.update();
    }

    private class InterestingResults extends Observable {

        // NOTE: the map can be accessed by multiple worker threads and needs to be synchronized
        private final Map<String, Map<String, Set<Long>>> interestingItemsMap = new LinkedHashMap<>();

        public List<String> getSetNames() {
            List<String> setNames;
            synchronized (interestingItemsMap) {
                setNames = new ArrayList<>(interestingItemsMap.keySet());
            }
            Collections.sort(setNames);
            return setNames;
        }

        public Set<Long> getArtifactIds(String setName, String typeName) {
            synchronized (interestingItemsMap) {
                return interestingItemsMap.get(setName).get(typeName);
            }
        }

        public void update() {
            synchronized (interestingItemsMap) {
                interestingItemsMap.clear();
            }
            loadArtifacts(BlackboardArtifact.ARTIFACT_TYPE.TSK_INTERESTING_FILE_HIT);
            loadArtifacts(BlackboardArtifact.ARTIFACT_TYPE.TSK_INTERESTING_ARTIFACT_HIT);
            setChanged();
            notifyObservers();
        }

        /*
         * Reads the artifacts of specified type, grouped by Set, and loads into
         * the interestingItemsMap
         */
        @SuppressWarnings("deprecation")
        private void loadArtifacts(BlackboardArtifact.ARTIFACT_TYPE artType) {
            if (skCase == null) {
                return;
            }

            int setNameId = BlackboardAttribute.ATTRIBUTE_TYPE.TSK_SET_NAME.getTypeID();
            int artId = artType.getTypeID();
            String query = "SELECT value_text,blackboard_attributes.artifact_id,attribute_type_id " //NON-NLS
                    + "FROM blackboard_attributes,blackboard_artifacts WHERE " //NON-NLS
                    + "attribute_type_id=" + setNameId //NON-NLS
                    + " AND blackboard_attributes.artifact_id=blackboard_artifacts.artifact_id" //NON-NLS
                    + " AND blackboard_artifacts.artifact_type_id=" + artId; //NON-NLS

            try (CaseDbQuery dbQuery = skCase.executeQuery(query)) {
                synchronized (interestingItemsMap) {
                    ResultSet resultSet = dbQuery.getResultSet();
                    while (resultSet.next()) {
                        String value = resultSet.getString("value_text"); //NON-NLS
                        long artifactId = resultSet.getLong("artifact_id"); //NON-NLS
                        if (!interestingItemsMap.containsKey(value)) {
                            interestingItemsMap.put(value, new LinkedHashMap<>());
                            interestingItemsMap.get(value).put(BlackboardArtifact.ARTIFACT_TYPE.TSK_INTERESTING_FILE_HIT.getDisplayName(), new HashSet<>());
                            interestingItemsMap.get(value).put(BlackboardArtifact.ARTIFACT_TYPE.TSK_INTERESTING_ARTIFACT_HIT.getDisplayName(), new HashSet<>());
                        }
                        interestingItemsMap.get(value).get(artType.getDisplayName()).add(artifactId);
                    }
                }
            } catch (TskCoreException | SQLException ex) {
                logger.log(Level.WARNING, "SQL Exception occurred: ", ex); //NON-NLS
            }
        }
    }

    @Override
    public <T> T accept(AutopsyItemVisitor<T> v) {
        return v.visit(this);
    }

    /**
     * Node for the interesting items
     */
    public class RootNode extends DisplayableItemNode {

        public RootNode() {
            super(Children.create(new SetNameFactory(), true), Lookups.singleton(DISPLAY_NAME));
            super.setName(INTERESTING_ITEMS);
            super.setDisplayName(DISPLAY_NAME);
            this.setIconBaseWithExtension("org/sleuthkit/autopsy/images/interesting_item.png"); //NON-NLS
        }

        @Override
        public boolean isLeafTypeNode() {
            return false;
        }

        @Override
        public <T> T accept(DisplayableItemNodeVisitor<T> v) {
            return v.visit(this);
        }

        @Override
        protected Sheet createSheet() {
            Sheet s = super.createSheet();
            Sheet.Set ss = s.get(Sheet.PROPERTIES);
            if (ss == null) {
                ss = Sheet.createPropertiesSet();
                s.put(ss);
            }

            ss.put(new NodeProperty<>(NbBundle.getMessage(this.getClass(), "InterestingHits.createSheet.name.name"),
                    NbBundle.getMessage(this.getClass(), "InterestingHits.createSheet.name.displayName"),
                    NbBundle.getMessage(this.getClass(), "InterestingHits.createSheet.name.desc"),
                    getName()));

            return s;
        }

        @Override
        public String getItemType() {
            return getClass().getName();
        }
    }

    private class SetNameFactory extends ChildFactory.Detachable<String> implements Observer {

        /*
         * This should probably be in the top-level class, but the factory has
         * nice methods for its startup and shutdown, so it seemed like a
         * cleaner place to register the property change listener.
         */
        private final PropertyChangeListener pcl = new PropertyChangeListener() {
            @Override
            public void propertyChange(PropertyChangeEvent evt) {
                String eventType = evt.getPropertyName();
                if (eventType.equals(IngestManager.IngestModuleEvent.DATA_ADDED.toString())) {
                    /**
                     * Checking for a current case is a stop gap measure until a
                     * different way of handling the closing of cases is worked
                     * out. Currently, remote events may be received for a case
                     * that is already closed.
                     */
                    try {
                        Case.getCurrentCase();
                        /**
                         * Even with the check above, it is still possible that
                         * the case will be closed in a different thread before
                         * this code executes. If that happens, it is possible
                         * for the event to have a null oldValue.
                         */
                        ModuleDataEvent eventData = (ModuleDataEvent) evt.getOldValue();
                        if (null != eventData && (eventData.getBlackboardArtifactType().getTypeID() == BlackboardArtifact.ARTIFACT_TYPE.TSK_INTERESTING_ARTIFACT_HIT.getTypeID()
                                || eventData.getBlackboardArtifactType().getTypeID() == BlackboardArtifact.ARTIFACT_TYPE.TSK_INTERESTING_FILE_HIT.getTypeID())) {
                            interestingResults.update();
                        }
                    } catch (IllegalStateException notUsed) {
                        /**
                         * Case is closed, do nothing.
                         */
                    }
                } else if (eventType.equals(IngestManager.IngestJobEvent.COMPLETED.toString())
                        || eventType.equals(IngestManager.IngestJobEvent.CANCELLED.toString())) {
                    /**
                     * Checking for a current case is a stop gap measure until a
                     * different way of handling the closing of cases is worked
                     * out. Currently, remote events may be received for a case
                     * that is already closed.
                     */
                    try {
                        Case.getCurrentCase();
                        interestingResults.update();
                    } catch (IllegalStateException notUsed) {
                        /**
                         * Case is closed, do nothing.
                         */
                    }
                } else if (eventType.equals(Case.Events.CURRENT_CASE.toString())) {
                    // case was closed. Remove listeners so that we don't get called with a stale case handle
                    if (evt.getNewValue() == null) {
                        removeNotify();
                        skCase = null;
                    }
                }
            }
        };

        @Override
        protected void addNotify() {
            IngestManager.getInstance().addIngestJobEventListener(pcl);
            IngestManager.getInstance().addIngestModuleEventListener(pcl);
            Case.addPropertyChangeListener(pcl);
            interestingResults.update();
            interestingResults.addObserver(this);
        }

        @Override
        protected void removeNotify() {
            IngestManager.getInstance().removeIngestJobEventListener(pcl);
            IngestManager.getInstance().removeIngestModuleEventListener(pcl);
            Case.removePropertyChangeListener(pcl);
            interestingResults.deleteObserver(this);
        }

        @Override
        protected boolean createKeys(List<String> list) {
            list.addAll(interestingResults.getSetNames());
            return true;
        }

        @Override
        protected Node createNodeForKey(String key) {
            return new SetNameNode(key);
        }

        @Override
        public void update(Observable o, Object arg) {
            refresh(true);
        }
    }

    public class SetNameNode extends DisplayableItemNode implements Observer {

        private final String setName;

        public SetNameNode(String setName) {//, Set<Long> children) {
            super(Children.create(new HitTypeFactory(setName), true), Lookups.singleton(setName));
            this.setName = setName;
            super.setName(setName);
            updateDisplayName();
            this.setIconBaseWithExtension("org/sleuthkit/autopsy/images/interesting_item.png"); //NON-NLS
            interestingResults.addObserver(this);
        }

        private void updateDisplayName() {
            int sizeOfSet = interestingResults.getArtifactIds(setName, BlackboardArtifact.ARTIFACT_TYPE.TSK_INTERESTING_ARTIFACT_HIT.getDisplayName()).size()
                    + interestingResults.getArtifactIds(setName, BlackboardArtifact.ARTIFACT_TYPE.TSK_INTERESTING_FILE_HIT.getDisplayName()).size();
            super.setDisplayName(setName + " (" + sizeOfSet + ")");
        }

        @Override
        public boolean isLeafTypeNode() {
            return false;
        }

        @Override
        protected Sheet createSheet() {
            Sheet s = super.createSheet();
            Sheet.Set ss = s.get(Sheet.PROPERTIES);
            if (ss == null) {
                ss = Sheet.createPropertiesSet();
                s.put(ss);
            }

            ss.put(new NodeProperty<>(NbBundle.getMessage(this.getClass(), "InterestingHits.createSheet.name.name"),
                    NbBundle.getMessage(this.getClass(), "InterestingHits.createSheet.name.name"),
                    NbBundle.getMessage(this.getClass(), "InterestingHits.createSheet.name.desc"),
                    getName()));

            return s;
        }

        @Override
        public <T> T accept(DisplayableItemNodeVisitor<T> v) {
            return v.visit(this);
        }

        @Override
        public void update(Observable o, Object arg) {
            updateDisplayName();
        }

        @Override
        public String getItemType() {
            /**
             * For custom settings for each rule set, return
             * getClass().getName() + setName instead.
             */
            return getClass().getName();
        }
    }

    private class HitTypeFactory extends ChildFactory<String> implements Observer {

        private final String setName;
        private final Map<Long, BlackboardArtifact> artifactHits = new HashMap<>();

        private HitTypeFactory(String setName) {
            super();
            this.setName = setName;
            interestingResults.addObserver(this);
        }

        @Override
        protected boolean createKeys(List<String> list) {
            list.add(BlackboardArtifact.ARTIFACT_TYPE.TSK_INTERESTING_FILE_HIT.getDisplayName());
            list.add(BlackboardArtifact.ARTIFACT_TYPE.TSK_INTERESTING_ARTIFACT_HIT.getDisplayName());
            return true;
        }

        @Override
        protected Node createNodeForKey(String key) {
            return new InterestingItemTypeNode(setName, key);
        }

        @Override
        public void update(Observable o, Object arg) {
            refresh(true);
        }
    }

    public class InterestingItemTypeNode extends DisplayableItemNode implements Observer {

        private final String typeName;
        private final String setName;

        private InterestingItemTypeNode(String setName, String typeName) {
            super(Children.create(new HitFactory(setName, typeName), true), Lookups.singleton(setName));
            this.typeName = typeName;
            this.setName = setName;
            super.setName(typeName);
            updateDisplayName();
            this.setIconBaseWithExtension("org/sleuthkit/autopsy/images/interesting_item.png"); //NON-NLS
            interestingResults.addObserver(this);
        }

        private void updateDisplayName() {
            super.setDisplayName(typeName + " (" + interestingResults.getArtifactIds(setName, typeName).size() + ")");
        }

        @Override
        public boolean isLeafTypeNode() {
            return true;
        }

        @Override
        protected Sheet createSheet() {
            Sheet s = super.createSheet();
            Sheet.Set ss = s.get(Sheet.PROPERTIES);
            if (ss == null) {
                ss = Sheet.createPropertiesSet();
                s.put(ss);
            }
            ss.put(new NodeProperty<>(NbBundle.getMessage(this.getClass(), "InterestingHits.createSheet.name.name"),
                    NbBundle.getMessage(this.getClass(), "InterestingHits.createSheet.name.name"),
                    NbBundle.getMessage(this.getClass(), "InterestingHits.createSheet.name.desc"),
                    getName()));
            return s;
        }

        @Override
        public <T> T accept(DisplayableItemNodeVisitor<T> v) {
            return v.visit(this);
        }

        @Override
        public void update(Observable o, Object arg) {
            updateDisplayName();
        }

        @Override
        public String getItemType() {
            /**
             * For custom settings for each rule set, return
             * getClass().getName() + setName instead.
             */
            return getClass().getName();
        }
    }

    private class HitFactory extends ChildFactory<Long> implements Observer {

        private final String setName;
        private final String typeName;
        private final Map<Long, BlackboardArtifact> artifactHits = new HashMap<>();

        private HitFactory(String setName, String typeName) {
            super();
            this.setName = setName;
            this.typeName = typeName;
            interestingResults.addObserver(this);
        }

        @Override
        protected boolean createKeys(List<Long> list) {

            if (skCase == null) {
                return true;
            }

            interestingResults.getArtifactIds(setName, typeName).forEach((id) -> {
                try {
<<<<<<< HEAD
                    BlackboardArtifact art = skCase.getBlackboardArtifact(id);
                    artifactHits.put(id, art);
=======
                    if (!artifactHits.containsKey(id)) {
                        BlackboardArtifact art = skCase.getBlackboardArtifact(id);
                        artifactHits.put(id, art);  
                    }
>>>>>>> f9e3dbc3
                    list.add(id);
                } catch (TskCoreException ex) {
                    logger.log(Level.SEVERE, "TSK Exception occurred", ex); //NON-NLS
                }
            });
            return true;
        }

        @Override
        protected Node createNodeForKey(Long l) {
            BlackboardArtifact art = artifactHits.get(l);
            return (null == art) ? null : new BlackboardArtifactNode(art);
        }

        @Override
        public void update(Observable o, Object arg) {
            refresh(true);
        }
    }
}<|MERGE_RESOLUTION|>--- conflicted
+++ resolved
@@ -448,15 +448,10 @@
 
             interestingResults.getArtifactIds(setName, typeName).forEach((id) -> {
                 try {
-<<<<<<< HEAD
-                    BlackboardArtifact art = skCase.getBlackboardArtifact(id);
-                    artifactHits.put(id, art);
-=======
                     if (!artifactHits.containsKey(id)) {
                         BlackboardArtifact art = skCase.getBlackboardArtifact(id);
                         artifactHits.put(id, art);  
                     }
->>>>>>> f9e3dbc3
                     list.add(id);
                 } catch (TskCoreException ex) {
                     logger.log(Level.SEVERE, "TSK Exception occurred", ex); //NON-NLS
