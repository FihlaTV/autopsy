--- conflicted
+++ resolved
@@ -81,10 +81,7 @@
     public ExtractedContent(SleuthkitCase skCase, long objId) {
         this.skCase = skCase;
         this.datasourceObjId = objId;
-<<<<<<< HEAD
-=======
         this.blackboard = new Blackboard(skCase);
->>>>>>> f5a95d37
     }
     
     @Override
@@ -294,15 +291,10 @@
             //TEST COMMENT
             if (skCase != null) {
                 try {
-<<<<<<< HEAD
-                    // RAMAN TBD JIRA-3763: filter on datasource obj id
-                    List<BlackboardArtifact.Type> types = skCase.getArtifactTypesInUse();
-=======
                     List<BlackboardArtifact.Type> types = (UserPreferences.groupItemsInTreeByDatasource()) ? 
                             blackboard.getArtifactTypesInUseByDataSource(datasourceObjId) :
                             skCase.getArtifactTypesInUse() ;
                     
->>>>>>> f5a95d37
                     types.removeAll(doNotShow);
                     Collections.sort(types,
                             new Comparator<BlackboardArtifact.Type>() {
@@ -365,11 +357,7 @@
             //    "getBlackboardArtifactCount()" method to skCase
             try {
                 this.childCount = UserPreferences.groupItemsInTreeByDatasource() ? 
-<<<<<<< HEAD
-                        skCase.getBlackboardArtifactsCount(type.getTypeID(), datasourceObjId) :
-=======
                         blackboard.getBlackboardArtifactsCountByDataSource(type.getTypeID(), datasourceObjId) :
->>>>>>> f5a95d37
                         skCase.getBlackboardArtifactsTypeCount(type.getTypeID());
             } catch (TskException ex) {
                 Logger.getLogger(TypeNode.class.getName())
@@ -494,11 +482,7 @@
                 try {
                     List<BlackboardArtifact> arts = 
                             UserPreferences.groupItemsInTreeByDatasource() ?
-<<<<<<< HEAD
-                            skCase.getBlackboardArtifacts(TSK_ACCOUNT, datasourceObjId) :
-=======
                             blackboard.getBlackboardArtifactsByDataSource(type.getTypeID(), datasourceObjId) :
->>>>>>> f5a95d37
                             skCase.getBlackboardArtifacts(type.getTypeID());
                     list.addAll(arts);
                 } catch (TskException ex) {
