--- conflicted
+++ resolved
@@ -36,7 +36,6 @@
 import javax.swing.ListCellRenderer;
 import javax.swing.ListModel;
 import javax.swing.event.ListDataListener;
-
 import org.openide.util.NbBundle;
 import org.sleuthkit.autopsy.casemodule.Case;
 import org.sleuthkit.autopsy.coreutils.Logger;
@@ -45,12 +44,12 @@
 import org.sleuthkit.datamodel.TskCoreException;
 
 public class ArtifactSelectionDialog extends javax.swing.JDialog {
+
     private ArtifactModel model;
     private ArtifactRenderer renderer;
-    
     private Map<BlackboardArtifact.ARTIFACT_TYPE, Boolean> artifactStates;
     private List<BlackboardArtifact.ARTIFACT_TYPE> artifacts;
-    
+
     /**
      * Creates new form ArtifactSelectionDialog
      */
@@ -60,7 +59,7 @@
         populateList();
         customInit();
     }
-    
+
     /**
      * Populate the list of artifacts with all important artifacts.
      */
@@ -70,22 +69,17 @@
             doNotReport.add(BlackboardArtifact.ARTIFACT_TYPE.TSK_GEN_INFO);
             doNotReport.add(BlackboardArtifact.ARTIFACT_TYPE.TSK_TAG_FILE); // Obsolete artifact type
             doNotReport.add(BlackboardArtifact.ARTIFACT_TYPE.TSK_TAG_ARTIFACT); // Obsolete artifact type
-            
-            artifacts = Case.getCurrentCase().getSleuthkitCase().getBlackboardArtifactTypesInUse();            
-            artifacts.removeAll(doNotReport);            
+
+            artifacts = Case.getCurrentCase().getSleuthkitCase().getBlackboardArtifactTypesInUse();
+            artifacts.removeAll(doNotReport);
             Collections.sort(artifacts, new Comparator<BlackboardArtifact.ARTIFACT_TYPE>() {
                 @Override
                 public int compare(ARTIFACT_TYPE o1, ARTIFACT_TYPE o2) {
                     return o1.getDisplayName().compareTo(o2.getDisplayName());
                 }
             });
-<<<<<<< HEAD
-            
-            artifactStates = new EnumMap<>(BlackboardArtifact.ARTIFACT_TYPE.class);                        
-=======
-                        
+
             artifactStates = new EnumMap<>(BlackboardArtifact.ARTIFACT_TYPE.class);
->>>>>>> 4d13c780
             for (BlackboardArtifact.ARTIFACT_TYPE type : artifacts) {
                 artifactStates.put(type, Boolean.TRUE);
             }
@@ -93,14 +87,14 @@
             Logger.getLogger(ArtifactSelectionDialog.class.getName()).log(Level.SEVERE, "Error getting list of artifacts in use: " + ex.getLocalizedMessage());
         }
     }
-    
+
     private void customInit() {
         model = new ArtifactModel();
         renderer = new ArtifactRenderer();
         artifactList.setModel(model);
         artifactList.setCellRenderer(renderer);
         artifactList.setVisibleRowCount(-1);
-        
+
         artifactList.addMouseListener(new MouseAdapter() {
             @Override
             public void mousePressed(MouseEvent evt) {
@@ -112,7 +106,7 @@
             }
         });
     }
-        
+
     /**
      * Display this dialog, and return the selected artifacts.
      */
@@ -125,7 +119,7 @@
 
         // set the location of the popUp Window on the center of the screen
         setLocation((screenDimension.width - w) / 2, (screenDimension.height - h) / 2);
-        
+
         this.setVisible(true);
         return artifactStates;
     }
@@ -234,7 +228,6 @@
         }
         artifactList.repaint();
     }//GEN-LAST:event_deselectAllButtonActionPerformed
-
     // Variables declaration - do not modify//GEN-BEGIN:variables
     private javax.swing.JList<ARTIFACT_TYPE> artifactList;
     private javax.swing.JScrollPane artifactScrollPane;
@@ -264,7 +257,7 @@
         public void removeListDataListener(ListDataListener l) {
         }
     }
-    
+
     private class ArtifactRenderer extends JCheckBox implements ListCellRenderer<BlackboardArtifact.ARTIFACT_TYPE> {
 
         @Override
@@ -278,13 +271,7 @@
                 setText(value.getDisplayName());
                 return this;
             }
-<<<<<<< HEAD
             return new JLabel();
-        }   
-=======
-            return new JLabel();        
-        }
-        
->>>>>>> 4d13c780
+        }
     }
 }