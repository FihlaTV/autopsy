<?xml version="1.0" encoding="UTF-8"?>
<!-- You may freely edit this file. See harness/README in the NetBeans platform -->
<!-- for some information on what you could do (e.g. targets to override). -->
<!-- If you delete this file and reopen the project it will be recreated. -->
<project name="org.sleuthkit.autopsy.core" default="netbeans" basedir="." xmlns:ivy="antlib:org.apache.ivy.ant" >
    <description>Builds, tests, and runs the project org.sleuthkit.autopsy.core</description>
    <import file="nbproject/build-impl.xml"/>
    <import file="../BootstrapIvy.xml"/>
    <import file="../TSKVersion.xml"/>
     
     
    <property name="thirdparty.dir" value="${basedir}/../thirdparty" />
    <property name="modules.dir" value="${basedir}/release/modules/" />
    <property name="ext.dir" value="${modules.dir}/ext" />
    <property name="test-input" location="test/qa-functional/data"/>

    <target name="get-InternalPythonModules" description="get internal python modules"> 
        <copy todir="release/InternalPythonModules" >
            <fileset dir="{basedir}/../../InternalPythonModules"/>
        </copy>
    </target>

    <target name="get-thirdparty-dependencies" description="get third-party dependencies"> 
        <!--Copy openCV dependencies to release-->
        <copy todir="${modules.dir}" >
            <fileset dir="${thirdparty.dir}/opencv" />
        </copy>
        
        <!--Copy photorec to release-->
        <copy todir="${basedir}/release/photorec_exec" >
            <fileset dir="${thirdparty.dir}/photorec_exec"/>
        </copy>
        <!--Copy ewfexport to release-->
        <copy todir="${basedir}/release/ewfexport_exec" >
            <fileset dir="${thirdparty.dir}/ewfexport_exec"/>
        </copy>

        <!--Copy Volatility to release-->
        <copy todir="${basedir}/release/Volatility" >
            <fileset dir="${thirdparty.dir}/Volatility"/>
        </copy>
            
        <!--Copy other jars-->
        <copy file="${thirdparty.dir}/rejistry/Rejistry-1.0-SNAPSHOT.jar" todir="${ext.dir}" />
        <copy file="${thirdparty.dir}/sevenzip/sevenzipjbinding.jar" todir="${ext.dir}" />
        <copy file="${thirdparty.dir}/sevenzip/sevenzipjbinding-AllPlatforms.jar" todir="${ext.dir}" />
        <copy file="${thirdparty.dir}/stix/StixLib.jar" todir="${ext.dir}" />
        <copy file="${thirdparty.dir}/jdom/jdom-2.0.5.jar" todir="${ext.dir}" />
        <copy file="${thirdparty.dir}/jdom/jdom-2.0.5-contrib.jar" todir="${ext.dir}" />
    </target>
    
    
    
    <!-- Verify that the TSK_HOME env variable is set -->
    <target name="findTSK">
        <property environment="env"/>
        <condition property="tskFound">
            <isset property="env.TSK_HOME"/>
        </condition>
        <fail unless="tskFound" message="TSK_HOME must be set as an environment variable."/>
        <echo> TSK_HOME: ${env.TSK_HOME}</echo>
    </target>  
    
    <target name="getTSKJars" depends="findTSK">
        <property environment="env"/>
        <copy file="${env.TSK_HOME}/bindings/java/dist/sleuthkit-postgresql-${TSK_VERSION}.jar" 
              tofile="${ext.dir}/sleuthkit-postgresql-${TSK_VERSION}.jar"/>
        <copy file="${env.TSK_HOME}/bindings/java/lib/sqlite-jdbc-3.8.11.jar"
              tofile="${ext.dir}/sqlite-jdbc-3.8.11.jar"/>
        <copy file="${env.TSK_HOME}/bindings/java/lib/postgresql-9.4.1211.jre7.jar" 
              tofile="${ext.dir}/postgresql-9.4.1211.jre7.jar"/>
        <copy file="${env.TSK_HOME}/bindings/java/lib/mchange-commons-java-0.2.9.jar"
              tofile="${ext.dir}/mchange-commons-java-0.2.9.jar"/>
        <copy file="${env.TSK_HOME}/bindings/java/lib/c3p0-0.9.5.jar"
              tofile="${ext.dir}/c3p0-0.9.5.jar"/>
    </target>

    <target name="download-binlist">
        <get src="https://raw.githubusercontent.com/binlist/data/master/ranges.csv" 
             dest="src\org\sleuthkit\autopsy\datamodel" 
             ignoreerrors="true"
             verbose="true"/>
    </target>

<<<<<<< HEAD
    <target name="getImageFile">
            <mkdir dir="${basedir}/test/qa-functional/data"/>
	    <get src="https://drive.google.com/uc?id=0BxdBkzm5VKGNT0dGY0dqcHVsU3M" dest="${test-input}/filter_test1.img" skipexisting="true"/>
            <get src="https://drive.google.com/uc?id=1BrSiUQ1fzxFS9vIaK4mYKX6qIVp9kRWT" dest="${test-input}/password_detection_test.img" skipexisting="true"/>
            <get src="https://drive.google.com/uc?id=1HD8s4rculgHV1qZT5g80Kg7j4m1qccrN" dest="${test-input}/veracrypt_detection_test.vhd" skipexisting="true"/>
    </target> 
    <target name="get-deps" depends="init-ivy,getTSKJars,get-thirdparty-dependencies,get-InternalPythonModules, download-binlist, getImageFile">
=======
    <target name="getTestDataFiles">
        <mkdir dir="${basedir}/test/qa-functional/data"/>
	<get src="https://drive.google.com/uc?id=1dLYGctuvRQMmnzfXPppTM_9gB49eLc_g" dest="${test-input}/embedded.vhd" skipexisting="true"/>
        <get src="https://drive.google.com/uc?id=1JACMDyH4y54ypGzFWl82ZzMQf3qbrioP" dest="${test-input}/encryption_detection_bitlocker_test.vhd" skipexisting="true"/>
        <get src="https://drive.google.com/uc?id=0BxdBkzm5VKGNT0dGY0dqcHVsU3M" dest="${test-input}/filter_test1.img" skipexisting="true"/>	    
        <get src="https://drive.google.com/uc?id=1bghoSm7z7nhmGIxlllyY1MMlbLntxm7n" dest="${test-input}/local_files_test.zip" skipexisting="true"/>
        <get src="https://drive.google.com/uc?id=1BrSiUQ1fzxFS9vIaK4mYKX6qIVp9kRWT" dest="${test-input}/password_detection_test.img" skipexisting="true"/>
    </target>

    <target name="get-deps" depends="init-ivy,getTSKJars,get-thirdparty-dependencies,get-InternalPythonModules, download-binlist, getTestDataFiles">
>>>>>>> bb150ed2
        <mkdir dir="${ext.dir}"/>
        <copy file="${thirdparty.dir}/LICENSE-2.0.txt" todir="${ext.dir}" />
        
        <!-- fetch all the dependencies from Ivy and stick them in the right places -->
        <ivy:resolve log="quiet"/>
        <ivy:retrieve conf="core" pattern="${ext.dir}/[artifact]-[revision](-[classifier]).[ext]" />
           </target>

     <target name="init" depends="get-deps,harness.init"/>
  
     <target name="clean" depends="projectized-common.clean">
        <!--Override clean to delete jars, etc downloaded with Ivy, 
        or copied in from thirdparty folder.  This way we don't end up with 
        out-of-date/unneeded stuff in the installer-->
        <delete dir="${basedir}/release/"/>
    </target>
    
</project><|MERGE_RESOLUTION|>--- conflicted
+++ resolved
@@ -82,26 +82,19 @@
              verbose="true"/>
     </target>
 
-<<<<<<< HEAD
-    <target name="getImageFile">
-            <mkdir dir="${basedir}/test/qa-functional/data"/>
-	    <get src="https://drive.google.com/uc?id=0BxdBkzm5VKGNT0dGY0dqcHVsU3M" dest="${test-input}/filter_test1.img" skipexisting="true"/>
-            <get src="https://drive.google.com/uc?id=1BrSiUQ1fzxFS9vIaK4mYKX6qIVp9kRWT" dest="${test-input}/password_detection_test.img" skipexisting="true"/>
-            <get src="https://drive.google.com/uc?id=1HD8s4rculgHV1qZT5g80Kg7j4m1qccrN" dest="${test-input}/veracrypt_detection_test.vhd" skipexisting="true"/>
-    </target> 
-    <target name="get-deps" depends="init-ivy,getTSKJars,get-thirdparty-dependencies,get-InternalPythonModules, download-binlist, getImageFile">
-=======
     <target name="getTestDataFiles">
         <mkdir dir="${basedir}/test/qa-functional/data"/>
-	<get src="https://drive.google.com/uc?id=1dLYGctuvRQMmnzfXPppTM_9gB49eLc_g" dest="${test-input}/embedded.vhd" skipexisting="true"/>
+	      <get src="https://drive.google.com/uc?id=1dLYGctuvRQMmnzfXPppTM_9gB49eLc_g" dest="${test-input}/embedded.vhd" skipexisting="true"/>
         <get src="https://drive.google.com/uc?id=1JACMDyH4y54ypGzFWl82ZzMQf3qbrioP" dest="${test-input}/encryption_detection_bitlocker_test.vhd" skipexisting="true"/>
         <get src="https://drive.google.com/uc?id=0BxdBkzm5VKGNT0dGY0dqcHVsU3M" dest="${test-input}/filter_test1.img" skipexisting="true"/>	    
         <get src="https://drive.google.com/uc?id=1bghoSm7z7nhmGIxlllyY1MMlbLntxm7n" dest="${test-input}/local_files_test.zip" skipexisting="true"/>
         <get src="https://drive.google.com/uc?id=1BrSiUQ1fzxFS9vIaK4mYKX6qIVp9kRWT" dest="${test-input}/password_detection_test.img" skipexisting="true"/>
+        <get src="https://drive.google.com/uc?id=1HD8s4rculgHV1qZT5g80Kg7j4m1qccrN" dest="${test-input}/veracrypt_detection_test.vhd" skipexisting="true"/>
     </target>
 
-    <target name="get-deps" depends="init-ivy,getTSKJars,get-thirdparty-dependencies,get-InternalPythonModules, download-binlist, getTestDataFiles">
->>>>>>> bb150ed2
+    <target name="get-deps" depends="init-ivy,getTSKJars,get-thirdparty-dependencies,get-InternalPythonModules, download-binlist, 
+                                     
+                                     ">
         <mkdir dir="${ext.dir}"/>
         <copy file="${thirdparty.dir}/LICENSE-2.0.txt" todir="${ext.dir}" />
         
