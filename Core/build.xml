<?xml version="1.0" encoding="UTF-8"?>
<!-- You may freely edit this file. See harness/README in the NetBeans platform -->
<!-- for some information on what you could do (e.g. targets to override). -->
<!-- If you delete this file and reopen the project it will be recreated. -->
<project name="org.sleuthkit.autopsy.core" default="netbeans" basedir="." xmlns:ivy="antlib:org.apache.ivy.ant" >
    <description>Builds, tests, and runs the project org.sleuthkit.autopsy.core</description>
    <import file="nbproject/build-impl.xml"/>
    <import file="../BootstrapIvy.xml"/>
    <import file="../TSKVersion.xml"/>
     
     
    <property name="thirdparty.dir" value="${basedir}/../thirdparty" />
    <property name="modules.dir" value="${basedir}/release/modules/" />
    <property name="ext.dir" value="${modules.dir}/ext" />
    <property name="test-input" location="test/qa-functional/data"/>

    <target name="get-InternalPythonModules" description="get internal python modules"> 
        <copy todir="release/InternalPythonModules" >
            <fileset dir="{basedir}/../../InternalPythonModules"/>
        </copy>
    </target>

    <target name="get-thirdparty-dependencies" description="get third-party dependencies"> 
        <!--Copy openCV dependencies to release-->
        <copy todir="${modules.dir}" >
            <fileset dir="${thirdparty.dir}/opencv" />
        </copy>
        
        <!--Copy photorec to release-->
        <copy todir="${basedir}/release/photorec_exec" >
            <fileset dir="${thirdparty.dir}/photorec_exec"/>
        </copy>
        <!--Copy ewfexport to release-->
        <copy todir="${basedir}/release/ewfexport_exec" >
            <fileset dir="${thirdparty.dir}/ewfexport_exec"/>
        </copy>

        <!--Copy Volatility to release-->
        <copy todir="${basedir}/release/Volatility" >
            <fileset dir="${thirdparty.dir}/Volatility"/>
        </copy>
            
        <!--Copy other jars-->
        <copy file="${thirdparty.dir}/rejistry/Rejistry-1.0-SNAPSHOT.jar" todir="${ext.dir}" />
        <copy file="${thirdparty.dir}/sevenzip/sevenzipjbinding.jar" todir="${ext.dir}" />
        <copy file="${thirdparty.dir}/sevenzip/sevenzipjbinding-AllPlatforms.jar" todir="${ext.dir}" />
        <copy file="${thirdparty.dir}/stix/StixLib.jar" todir="${ext.dir}" />
        <copy file="${thirdparty.dir}/jdom/jdom-2.0.5.jar" todir="${ext.dir}" />
        <copy file="${thirdparty.dir}/jdom/jdom-2.0.5-contrib.jar" todir="${ext.dir}" />
    </target>
    
    
    
    <!-- Verify that the TSK_HOME env variable is set -->
    <target name="findTSK">
        <property environment="env"/>
        <condition property="tskFound">
            <isset property="env.TSK_HOME"/>
        </condition>
        <fail unless="tskFound" message="TSK_HOME must be set as an environment variable."/>
        <echo> TSK_HOME: ${env.TSK_HOME}</echo>
    </target>  
    
    <target name="getTSKJars" depends="findTSK">
        <property environment="env"/>
        <copy file="${env.TSK_HOME}/bindings/java/dist/sleuthkit-postgresql-${TSK_VERSION}.jar" 
              tofile="${ext.dir}/sleuthkit-postgresql-${TSK_VERSION}.jar"/>
        <copy file="${env.TSK_HOME}/bindings/java/lib/sqlite-jdbc-3.8.11.jar"
              tofile="${ext.dir}/sqlite-jdbc-3.8.11.jar"/>
        <copy file="${env.TSK_HOME}/bindings/java/lib/postgresql-9.4.1211.jre7.jar" 
              tofile="${ext.dir}/postgresql-9.4.1211.jre7.jar"/>
        <copy file="${env.TSK_HOME}/bindings/java/lib/mchange-commons-java-0.2.9.jar"
              tofile="${ext.dir}/mchange-commons-java-0.2.9.jar"/>
        <copy file="${env.TSK_HOME}/bindings/java/lib/c3p0-0.9.5.jar"
              tofile="${ext.dir}/c3p0-0.9.5.jar"/>
    </target>

    <target name="download-binlist">
        <get src="https://raw.githubusercontent.com/binlist/data/master/ranges.csv" 
             dest="src\org\sleuthkit\autopsy\datamodel" 
             ignoreerrors="true"
             verbose="true"/>
    </target>

<<<<<<< HEAD
    <target name="getImageFile">
            <mkdir dir="${basedir}/test/qa-functional/data"/>
            <get src="https://drive.google.com/uc?id=17sGybvmBGsWWJYo1IWKmO04oG9hKpPi3" dest="${test-input}/encryption_detection_sqlcipher_test.vhd" skipexisting="true"/>
	    <get src="https://drive.google.com/uc?id=0BxdBkzm5VKGNT0dGY0dqcHVsU3M" dest="${test-input}/filter_test1.img" skipexisting="true"/>
            <get src="https://drive.google.com/uc?id=1BrSiUQ1fzxFS9vIaK4mYKX6qIVp9kRWT" dest="${test-input}/password_detection_test.img" skipexisting="true"/>
            <get src="https://drive.google.com/uc?id=1HD8s4rculgHV1qZT5g80Kg7j4m1qccrN" dest="${test-input}/veracrypt_detection_test.vhd" skipexisting="true"/>
    </target> 
    <target name="get-deps" depends="init-ivy,getTSKJars,get-thirdparty-dependencies,get-InternalPythonModules, download-binlist, getImageFile">
=======
    <target name="getTestDataFiles">
        <mkdir dir="${basedir}/test/qa-functional/data"/>
	      <get src="https://drive.google.com/uc?id=1dLYGctuvRQMmnzfXPppTM_9gB49eLc_g" dest="${test-input}/embedded.vhd" skipexisting="true"/>
        <get src="https://drive.google.com/uc?id=1JACMDyH4y54ypGzFWl82ZzMQf3qbrioP" dest="${test-input}/encryption_detection_bitlocker_test.vhd" skipexisting="true"/>
        <get src="https://drive.google.com/uc?id=0BxdBkzm5VKGNT0dGY0dqcHVsU3M" dest="${test-input}/filter_test1.img" skipexisting="true"/>	    
        <get src="https://drive.google.com/uc?id=1bghoSm7z7nhmGIxlllyY1MMlbLntxm7n" dest="${test-input}/local_files_test.zip" skipexisting="true"/>
        <get src="https://drive.google.com/uc?id=1BrSiUQ1fzxFS9vIaK4mYKX6qIVp9kRWT" dest="${test-input}/password_detection_test.img" skipexisting="true"/>
        <get src="https://drive.google.com/uc?id=1HD8s4rculgHV1qZT5g80Kg7j4m1qccrN" dest="${test-input}/veracrypt_detection_test.vhd" skipexisting="true"/>
    </target>

    <target name="get-deps" depends="init-ivy,getTSKJars,get-thirdparty-dependencies,get-InternalPythonModules, download-binlist,getTestDataFiles">
>>>>>>> 2136fd73
        <mkdir dir="${ext.dir}"/>
        <copy file="${thirdparty.dir}/LICENSE-2.0.txt" todir="${ext.dir}" />
        
        <!-- fetch all the dependencies from Ivy and stick them in the right places -->
        <ivy:resolve log="quiet"/>
        <ivy:retrieve conf="core" pattern="${ext.dir}/[artifact]-[revision](-[classifier]).[ext]" />
           </target>

     <target name="init" depends="get-deps,harness.init"/>
  
     <target name="clean" depends="projectized-common.clean">
        <!--Override clean to delete jars, etc downloaded with Ivy, 
        or copied in from thirdparty folder.  This way we don't end up with 
        out-of-date/unneeded stuff in the installer-->
        <delete dir="${basedir}/release/"/>
    </target>
    
</project><|MERGE_RESOLUTION|>--- conflicted
+++ resolved
@@ -82,16 +82,6 @@
              verbose="true"/>
     </target>
 
-<<<<<<< HEAD
-    <target name="getImageFile">
-            <mkdir dir="${basedir}/test/qa-functional/data"/>
-            <get src="https://drive.google.com/uc?id=17sGybvmBGsWWJYo1IWKmO04oG9hKpPi3" dest="${test-input}/encryption_detection_sqlcipher_test.vhd" skipexisting="true"/>
-	    <get src="https://drive.google.com/uc?id=0BxdBkzm5VKGNT0dGY0dqcHVsU3M" dest="${test-input}/filter_test1.img" skipexisting="true"/>
-            <get src="https://drive.google.com/uc?id=1BrSiUQ1fzxFS9vIaK4mYKX6qIVp9kRWT" dest="${test-input}/password_detection_test.img" skipexisting="true"/>
-            <get src="https://drive.google.com/uc?id=1HD8s4rculgHV1qZT5g80Kg7j4m1qccrN" dest="${test-input}/veracrypt_detection_test.vhd" skipexisting="true"/>
-    </target> 
-    <target name="get-deps" depends="init-ivy,getTSKJars,get-thirdparty-dependencies,get-InternalPythonModules, download-binlist, getImageFile">
-=======
     <target name="getTestDataFiles">
         <mkdir dir="${basedir}/test/qa-functional/data"/>
 	      <get src="https://drive.google.com/uc?id=1dLYGctuvRQMmnzfXPppTM_9gB49eLc_g" dest="${test-input}/embedded.vhd" skipexisting="true"/>
@@ -103,14 +93,12 @@
     </target>
 
     <target name="get-deps" depends="init-ivy,getTSKJars,get-thirdparty-dependencies,get-InternalPythonModules, download-binlist,getTestDataFiles">
->>>>>>> 2136fd73
         <mkdir dir="${ext.dir}"/>
-        <copy file="${thirdparty.dir}/LICENSE-2.0.txt" todir="${ext.dir}" />
-        
+        <copy file="${thirdparty.dir}/LICENSE-2.0.txt" todir="${ext.dir}" />        
         <!-- fetch all the dependencies from Ivy and stick them in the right places -->
         <ivy:resolve log="quiet"/>
         <ivy:retrieve conf="core" pattern="${ext.dir}/[artifact]-[revision](-[classifier]).[ext]" />
-           </target>
+     </target>
 
      <target name="init" depends="get-deps,harness.init"/>
   
